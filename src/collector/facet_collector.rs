--- conflicted
+++ resolved
@@ -192,7 +192,8 @@
 ///     Ok(())
 /// }
 /// ```
-pub struct FacetCollector {
+pub struct
+FacetCollector {
     field: Field,
     segment_counters: Vec<SegmentFacetCounter>,
     facets: BTreeSet<Facet>,
@@ -279,16 +280,8 @@
     ///
     /// This method does not just return the counters,
     /// it also translates the facet ordinals of the last segment.
-<<<<<<< HEAD
     pub fn harvest(self) -> FacetCounts {
         let collapsed_facet_ords: Vec<&[u64]> = self.segment_counters
-=======
-    pub fn harvest(mut self) -> FacetCounts {
-        self.finalize_segment();
-
-        let collapsed_facet_ords: Vec<&[u64]> = self
-            .segment_counters
->>>>>>> 14908479
             .iter()
             .map(|segment_counter| &segment_counter.facet_ords[..])
             .collect();
@@ -420,18 +413,7 @@
 
 impl SegmentCollector for FacetSegmentCollector {
     fn collect(&mut self, doc: DocId, _: Score) {
-<<<<<<< HEAD
         self.reader.facet_ords(doc, &mut self.facet_ords_buf);
-=======
-        let facet_reader: &mut FacetReader = unsafe {
-            &mut *self
-                .ff_reader
-                .as_ref()
-                .expect("collect() was called before set_segment. This should never happen.")
-                .get()
-        };
-        facet_reader.facet_ords(doc, &mut self.facet_ords);
->>>>>>> 14908479
         let mut previous_collapsed_ord: usize = usize::MAX;
         for &facet_ord in &self.facet_ords_buf {
             let collapsed_ord = self.collapse_mapping[facet_ord as usize];
