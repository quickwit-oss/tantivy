--- conflicted
+++ resolved
@@ -4,11 +4,7 @@
 use common::BinarySerializable;
 use fastdivide::DividerU64;
 use fastfield_codecs::FastFieldCodecReader;
-<<<<<<< HEAD
-=======
-use gcd::Gcd;
 use ownedbytes::OwnedBytes;
->>>>>>> abbd934a
 
 pub const GCD_DEFAULT: u64 = 1;
 pub const GCD_CODEC_ID: u8 = 4;
