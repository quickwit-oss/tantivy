mod reader;
mod writer;

pub use self::reader::MultiValuedFastFieldReader;
pub use self::writer::MultiValuedFastFieldWriter;

#[cfg(test)]
mod tests {

<<<<<<< HEAD
    use futures::executor::block_on;
=======
    use chrono::Duration;
>>>>>>> 46d5de92
    use proptest::strategy::Strategy;
    use proptest::{prop_oneof, proptest};
    use test_log::test;

    use crate::collector::TopDocs;
    use crate::indexer::NoMergePolicy;
    use crate::query::QueryParser;
    use crate::schema::{Cardinality, Facet, FacetOptions, NumericOptions, Schema};
    use crate::time::format_description::well_known::Rfc3339;
    use crate::time::{Duration, OffsetDateTime};
    use crate::{DateTime, Document, Index, Term};

    #[test]
    fn test_multivalued_u64() -> crate::Result<()> {
        let mut schema_builder = Schema::builder();
        let field = schema_builder.add_u64_field(
            "multifield",
            NumericOptions::default().set_fast(Cardinality::MultiValues),
        );
        let schema = schema_builder.build();
        let index = Index::create_in_ram(schema);
        let mut index_writer = index.writer_for_tests()?;
        index_writer.add_document(doc!(field=>1u64, field=>3u64))?;
        index_writer.add_document(doc!())?;
        index_writer.add_document(doc!(field=>4u64))?;
        index_writer.add_document(doc!(field=>5u64, field=>20u64,field=>1u64))?;
        index_writer.commit()?;

        let searcher = index.reader()?.searcher();
        let segment_reader = searcher.segment_reader(0);
        let mut vals = Vec::new();
        let multi_value_reader = segment_reader.fast_fields().u64s(field)?;
        {
            multi_value_reader.get_vals(2, &mut vals);
            assert_eq!(&vals, &[4u64]);
        }
        {
            multi_value_reader.get_vals(0, &mut vals);
            assert_eq!(&vals, &[1u64, 3u64]);
        }
        {
            multi_value_reader.get_vals(1, &mut vals);
            assert!(vals.is_empty());
        }
        Ok(())
    }

    #[test]
    fn test_multivalued_date() -> crate::Result<()> {
        let mut schema_builder = Schema::builder();
        let date_field = schema_builder.add_date_field(
            "multi_date_field",
            NumericOptions::default()
                .set_fast(Cardinality::MultiValues)
                .set_indexed()
                .set_fieldnorm()
                .set_stored(),
        );
        let time_i =
            schema_builder.add_i64_field("time_stamp_i", NumericOptions::default().set_stored());
        let schema = schema_builder.build();
        let index = Index::create_in_ram(schema);
        let mut index_writer = index.writer_for_tests()?;
        let first_time_stamp = OffsetDateTime::now_utc();
        index_writer.add_document(doc!(
                date_field => DateTime::new_utc(first_time_stamp),
                date_field => DateTime::new_utc(first_time_stamp),
                time_i=>1i64))?;
        index_writer.add_document(doc!(time_i => 0i64))?;
        // add one second
        index_writer.add_document(doc!(
            date_field => DateTime::new_utc(first_time_stamp + Duration::seconds(1)),
            time_i => 2i64))?;
        // add another second
        let two_secs_ahead = first_time_stamp + Duration::seconds(2);
        index_writer.add_document(doc!(
            date_field => DateTime::new_utc(two_secs_ahead),
            date_field => DateTime::new_utc(two_secs_ahead),
            date_field => DateTime::new_utc(two_secs_ahead),
            time_i => 3i64))?;
        // add three seconds
        index_writer.add_document(doc!(
                date_field => DateTime::new_utc(first_time_stamp + Duration::seconds(3)),
                time_i => 4i64))?;
        index_writer.commit()?;

        let reader = index.reader()?;
        let searcher = reader.searcher();
        let reader = searcher.segment_reader(0);
        assert_eq!(reader.num_docs(), 5);

        {
            let parser = QueryParser::for_index(&index, vec![]);
            let query = parser.parse_query(&format!(
                "multi_date_field:\"{}\"",
                first_time_stamp.format(&Rfc3339)?,
            ))?;
            let results = searcher.search(&query, &TopDocs::with_limit(5))?;
            assert_eq!(results.len(), 1);
            for (_score, doc_address) in results {
                let retrieved_doc = searcher.doc(doc_address)?;
                assert_eq!(
                    retrieved_doc
                        .get_first(date_field)
                        .expect("cannot find value")
                        .as_date()
                        .unwrap(),
                    DateTime::new_utc(first_time_stamp),
                );
                assert_eq!(
                    retrieved_doc
                        .get_first(time_i)
                        .expect("cannot find value")
                        .as_i64(),
                    Some(1i64)
                );
            }
        }

        {
            let parser = QueryParser::for_index(&index, vec![date_field]);
            let query = parser.parse_query(&format!("\"{}\"", two_secs_ahead.format(&Rfc3339)?))?;
            let results = searcher.search(&query, &TopDocs::with_limit(5))?;

            assert_eq!(results.len(), 1);

            for (_score, doc_address) in results {
                let retrieved_doc = searcher.doc(doc_address).expect("cannot fetch doc");
                assert_eq!(
                    retrieved_doc
                        .get_first(date_field)
                        .expect("cannot find value")
                        .as_date()
                        .unwrap(),
                    DateTime::new_utc(two_secs_ahead)
                );
                assert_eq!(
                    retrieved_doc
                        .get_first(time_i)
                        .expect("cannot find value")
                        .as_i64(),
                    Some(3i64)
                );
            }
        }

        {
            let parser = QueryParser::for_index(&index, vec![date_field]);
            let range_q = format!(
                "multi_date_field:[{} TO {}}}",
                (first_time_stamp + Duration::seconds(1)).format(&Rfc3339)?,
                (first_time_stamp + Duration::seconds(3)).format(&Rfc3339)?
            );
            let query = parser.parse_query(&range_q)?;
            let results = searcher.search(&query, &TopDocs::with_limit(5))?;

            assert_eq!(results.len(), 2);
            for (i, doc_pair) in results.iter().enumerate() {
                let retrieved_doc = searcher.doc(doc_pair.1).expect("cannot fetch doc");
                let offset_sec = match i {
                    0 => 1,
                    1 => 2,
                    _ => panic!("should not have more than 2 docs"),
                };
                let time_i_val = match i {
                    0 => 2,
                    1 => 3,
                    _ => panic!("should not have more than 2 docs"),
                };
                assert_eq!(
                    retrieved_doc
                        .get_first(date_field)
                        .expect("cannot find value")
                        .as_date()
                        .expect("value not of Date type"),
                    DateTime::new_utc(first_time_stamp + Duration::seconds(offset_sec)),
                );
                assert_eq!(
                    retrieved_doc
                        .get_first(time_i)
                        .expect("cannot find value")
                        .as_i64(),
                    Some(time_i_val)
                );
            }
        }
        Ok(())
    }

    #[test]
    fn test_multivalued_i64() -> crate::Result<()> {
        let mut schema_builder = Schema::builder();
        let field = schema_builder.add_i64_field(
            "multifield",
            NumericOptions::default().set_fast(Cardinality::MultiValues),
        );
        let schema = schema_builder.build();
        let index = Index::create_in_ram(schema);
        let mut index_writer = index.writer_for_tests()?;
        index_writer.add_document(doc!(field=> 1i64, field => 3i64))?;
        index_writer.add_document(doc!())?;
        index_writer.add_document(doc!(field=> -4i64))?;
        index_writer.add_document(doc!(field=> -5i64, field => -20i64, field=>1i64))?;
        index_writer.commit()?;

        let searcher = index.reader()?.searcher();
        let segment_reader = searcher.segment_reader(0);
        let mut vals = Vec::new();
        let multi_value_reader = segment_reader.fast_fields().i64s(field).unwrap();
        multi_value_reader.get_vals(2, &mut vals);
        assert_eq!(&vals, &[-4i64]);
        multi_value_reader.get_vals(0, &mut vals);
        assert_eq!(&vals, &[1i64, 3i64]);
        multi_value_reader.get_vals(1, &mut vals);
        assert!(vals.is_empty());
        multi_value_reader.get_vals(3, &mut vals);
        assert_eq!(&vals, &[-5i64, -20i64, 1i64]);
        Ok(())
    }

    fn test_multivalued_no_panic(ops: &[IndexingOp]) -> crate::Result<()> {
        let mut schema_builder = Schema::builder();
        let field = schema_builder.add_u64_field(
            "multifield",
            NumericOptions::default()
                .set_fast(Cardinality::MultiValues)
                .set_indexed(),
        );
        let schema = schema_builder.build();
        let index = Index::create_in_ram(schema);
        let mut index_writer = index.writer_for_tests()?;
        index_writer.set_merge_policy(Box::new(NoMergePolicy));

        for &op in ops {
            match op {
                IndexingOp::AddDoc { id } => {
                    match id % 3 {
                        0 => {
                            index_writer.add_document(doc!())?;
                        }
                        1 => {
                            let mut doc = Document::new();
                            for _ in 0..5001 {
                                doc.add_u64(field, id as u64);
                            }
                            index_writer.add_document(doc)?;
                        }
                        _ => {
                            let mut doc = Document::new();
                            doc.add_u64(field, id as u64);
                            index_writer.add_document(doc)?;
                        }
                    };
                }
                IndexingOp::DeleteDoc { id } => {
                    index_writer.delete_term(Term::from_field_u64(field, id as u64));
                }
                IndexingOp::Commit => {
                    index_writer.commit().unwrap();
                }
                IndexingOp::Merge => {
                    let segment_ids = index.searchable_segment_ids()?;
                    if segment_ids.len() >= 2 {
                        index_writer.merge(&segment_ids).wait()?;
                        index_writer.segment_updater().wait_merging_thread()?;
                    }
                }
            }
        }

        index_writer.commit()?;

        // Merging the segments
        {
            let segment_ids = index
                .searchable_segment_ids()
                .expect("Searchable segments failed.");
            if !segment_ids.is_empty() {
                index_writer.merge(&segment_ids).wait()?;
                assert!(index_writer.wait_merging_threads().is_ok());
            }
        }
        Ok(())
    }

    #[derive(Debug, Clone, Copy)]
    enum IndexingOp {
        AddDoc { id: u32 },
        DeleteDoc { id: u32 },
        Commit,
        Merge,
    }

    fn operation_strategy() -> impl Strategy<Value = IndexingOp> {
        prop_oneof![
            (0u32..10u32).prop_map(|id| IndexingOp::DeleteDoc { id }),
            (0u32..10u32).prop_map(|id| IndexingOp::AddDoc { id }),
            (0u32..2u32).prop_map(|_| IndexingOp::Commit),
            (0u32..1u32).prop_map(|_| IndexingOp::Merge),
        ]
    }

    proptest! {
        #[test]
        fn test_multivalued_proptest(ops in proptest::collection::vec(operation_strategy(), 1..10)) {
            assert!(test_multivalued_no_panic(&ops[..]).is_ok());
        }
    }

    #[test]
    fn test_multivalued_proptest_off_by_one_bug_1151() {
        use IndexingOp::*;
        let ops = [
            AddDoc { id: 3 },
            AddDoc { id: 1 },
            AddDoc { id: 3 },
            Commit,
            Merge,
        ];

        assert!(test_multivalued_no_panic(&ops[..]).is_ok());
    }

    #[test]
    #[ignore]
    fn test_many_facets() -> crate::Result<()> {
        let mut schema_builder = Schema::builder();
        let field = schema_builder.add_facet_field("facetfield", FacetOptions::default());
        let schema = schema_builder.build();
        let index = Index::create_in_ram(schema);
        let mut index_writer = index.writer_for_tests()?;
        for i in 0..100_000 {
            index_writer
                .add_document(doc!(field=> Facet::from(format!("/lang/{}", i).as_str())))?;
        }
        index_writer.commit()?;
        Ok(())
    }
}<|MERGE_RESOLUTION|>--- conflicted
+++ resolved
@@ -6,12 +6,6 @@
 
 #[cfg(test)]
 mod tests {
-
-<<<<<<< HEAD
-    use futures::executor::block_on;
-=======
-    use chrono::Duration;
->>>>>>> 46d5de92
     use proptest::strategy::Strategy;
     use proptest::{prop_oneof, proptest};
     use test_log::test;
