use std::ops::Range;
use std::sync::atomic::{AtomicU64, Ordering};
use std::sync::Arc;
use Opstamp;

<<<<<<< HEAD
pub type Opstamp = u64;

// AtomicU64 have not landed in stable.
// For the moment let's just use AtomicUsize on
// x86/64 bit platform, and a mutex on other platform.
#[cfg(target_arch = "x86_64")]
mod archicture_impl {

    use indexer::stamper::Opstamp;
    use std::sync::atomic::{AtomicU64, Ordering};

    #[derive(Default)]
    pub struct AtomicU64Ersatz(AtomicU64);

    impl AtomicU64Ersatz {
        pub fn new(first_opstamp: Opstamp) -> AtomicU64Ersatz {
            AtomicU64Ersatz(AtomicU64::new(first_opstamp as u64))
        }

        pub fn fetch_add(&self, val: u64, order: Ordering) -> u64 {
            self.0.fetch_add(val as u64, order) as u64
        }

        pub fn revert(&self, val: u64, order: Ordering) -> u64 {
            self.0.store(val, order);
            val
        }
    }
}

#[cfg(not(target_arch = "x86_64"))]
mod archicture_impl {

    use indexer::stamper::Opstamp;
    use std::sync::atomic::Ordering;
    /// Under other architecture, we rely on a mutex.
    use std::sync::RwLock;

    #[derive(Default)]
    pub struct AtomicU64Ersatz(RwLock<u64>);

    impl AtomicU64Ersatz {
        pub fn new(first_opstamp: Opstamp) -> AtomicU64Ersatz {
            AtomicU64Ersatz(RwLock::new(first_opstamp))
        }

        pub fn fetch_add(&self, incr: u64, _order: Ordering) -> u64 {
            let mut lock = self.0.write().unwrap();
            let previous_val = *lock;
            *lock = previous_val + incr;
            previous_val
        }

        pub fn revert(&self, val: u64, _order: Ordering) -> u64 {
            let mut lock = self.0.write().unwrap();
            *lock = val;
            val
        }
    }
}

use self::archicture_impl::AtomicU64Ersatz;

=======
/// Stamper provides Opstamps, which is just an auto-increment id to label
/// an operation.
///
/// Cloning does not "fork" the stamp generation. The stamper actually wraps an `Arc`.
>>>>>>> a37d2f97
#[derive(Clone, Default)]
pub struct Stamper(Arc<AtomicU64>);

impl Stamper {
    pub fn new(first_opstamp: Opstamp) -> Stamper {
<<<<<<< HEAD
        Stamper(Arc::new(AtomicU64Ersatz::new(first_opstamp)))
=======
        Stamper(Arc::new(AtomicU64::new(first_opstamp)))
>>>>>>> a37d2f97
    }

    pub fn stamp(&self) -> Opstamp {
        self.0.fetch_add(1u64, Ordering::SeqCst) as u64
    }

    /// Given a desired count `n`, `stamps` returns an iterator that
    /// will supply `n` number of u64 stamps.
    pub fn stamps(&self, n: u64) -> Range<Opstamp> {
        let start = self.0.fetch_add(n, Ordering::SeqCst);
        Range {
            start,
            end: start + n,
        }
    }

    pub fn revert(&mut self, to_opstamp: Opstamp) -> Opstamp {
        self.0.revert(to_opstamp, Ordering::SeqCst)
    }
}

#[cfg(test)]
mod test {

    use super::Stamper;

    #[test]
    fn test_stamper() {
        let stamper = Stamper::new(7u64);
        assert_eq!(stamper.stamp(), 7u64);
        assert_eq!(stamper.stamp(), 8u64);

        let stamper_clone = stamper.clone();
        assert_eq!(stamper.stamp(), 9u64);

        assert_eq!(stamper.stamp(), 10u64);
        assert_eq!(stamper_clone.stamp(), 11u64);
        assert_eq!(stamper.stamps(3u64), (12..15));
        assert_eq!(stamper.stamp(), 15u64);
    }

<<<<<<< HEAD
    #[test]
    fn test_stamper_revert() {
        let mut stamper = Stamper::new(7u64);
        assert_eq!(stamper.stamp(), 7u64);
        assert_eq!(stamper.stamp(), 8u64);

        let stamper_clone = stamper.clone();
        assert_eq!(stamper_clone.stamp(), 9u64);

        stamper.revert(6);
        assert_eq!(stamper.stamp(), 6);
        assert_eq!(stamper_clone.stamp(), 7);
    }
=======
>>>>>>> a37d2f97
}<|MERGE_RESOLUTION|>--- conflicted
+++ resolved
@@ -3,86 +3,16 @@
 use std::sync::Arc;
 use Opstamp;
 
-<<<<<<< HEAD
-pub type Opstamp = u64;
-
-// AtomicU64 have not landed in stable.
-// For the moment let's just use AtomicUsize on
-// x86/64 bit platform, and a mutex on other platform.
-#[cfg(target_arch = "x86_64")]
-mod archicture_impl {
-
-    use indexer::stamper::Opstamp;
-    use std::sync::atomic::{AtomicU64, Ordering};
-
-    #[derive(Default)]
-    pub struct AtomicU64Ersatz(AtomicU64);
-
-    impl AtomicU64Ersatz {
-        pub fn new(first_opstamp: Opstamp) -> AtomicU64Ersatz {
-            AtomicU64Ersatz(AtomicU64::new(first_opstamp as u64))
-        }
-
-        pub fn fetch_add(&self, val: u64, order: Ordering) -> u64 {
-            self.0.fetch_add(val as u64, order) as u64
-        }
-
-        pub fn revert(&self, val: u64, order: Ordering) -> u64 {
-            self.0.store(val, order);
-            val
-        }
-    }
-}
-
-#[cfg(not(target_arch = "x86_64"))]
-mod archicture_impl {
-
-    use indexer::stamper::Opstamp;
-    use std::sync::atomic::Ordering;
-    /// Under other architecture, we rely on a mutex.
-    use std::sync::RwLock;
-
-    #[derive(Default)]
-    pub struct AtomicU64Ersatz(RwLock<u64>);
-
-    impl AtomicU64Ersatz {
-        pub fn new(first_opstamp: Opstamp) -> AtomicU64Ersatz {
-            AtomicU64Ersatz(RwLock::new(first_opstamp))
-        }
-
-        pub fn fetch_add(&self, incr: u64, _order: Ordering) -> u64 {
-            let mut lock = self.0.write().unwrap();
-            let previous_val = *lock;
-            *lock = previous_val + incr;
-            previous_val
-        }
-
-        pub fn revert(&self, val: u64, _order: Ordering) -> u64 {
-            let mut lock = self.0.write().unwrap();
-            *lock = val;
-            val
-        }
-    }
-}
-
-use self::archicture_impl::AtomicU64Ersatz;
-
-=======
 /// Stamper provides Opstamps, which is just an auto-increment id to label
 /// an operation.
 ///
 /// Cloning does not "fork" the stamp generation. The stamper actually wraps an `Arc`.
->>>>>>> a37d2f97
 #[derive(Clone, Default)]
 pub struct Stamper(Arc<AtomicU64>);
 
 impl Stamper {
     pub fn new(first_opstamp: Opstamp) -> Stamper {
-<<<<<<< HEAD
-        Stamper(Arc::new(AtomicU64Ersatz::new(first_opstamp)))
-=======
         Stamper(Arc::new(AtomicU64::new(first_opstamp)))
->>>>>>> a37d2f97
     }
 
     pub fn stamp(&self) -> Opstamp {
@@ -99,8 +29,10 @@
         }
     }
 
-    pub fn revert(&mut self, to_opstamp: Opstamp) -> Opstamp {
-        self.0.revert(to_opstamp, Ordering::SeqCst)
+    /// Reverts the stamper to a given `Opstamp` value and returns it
+    pub fn revert(&self, to_opstamp: Opstamp) -> Opstamp {
+        self.0.store(to_opstamp, Ordering::SeqCst);
+        to_opstamp
     }
 }
 
@@ -124,10 +56,9 @@
         assert_eq!(stamper.stamp(), 15u64);
     }
 
-<<<<<<< HEAD
     #[test]
     fn test_stamper_revert() {
-        let mut stamper = Stamper::new(7u64);
+        let stamper = Stamper::new(7u64);
         assert_eq!(stamper.stamp(), 7u64);
         assert_eq!(stamper.stamp(), 8u64);
 
@@ -138,6 +69,4 @@
         assert_eq!(stamper.stamp(), 6);
         assert_eq!(stamper_clone.stamp(), 7);
     }
-=======
->>>>>>> a37d2f97
 }