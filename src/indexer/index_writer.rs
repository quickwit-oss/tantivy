use super::operation::AddOperation;
use super::segment_updater::SegmentUpdater;
use super::PreparedCommit;
use bit_set::BitSet;
use core::Index;
use core::Segment;
use core::SegmentComponent;
use core::SegmentId;
use core::SegmentMeta;
use core::SegmentReader;
use crossbeam::channel;
use docset::DocSet;
use error::TantivyError;
use fastfield::write_delete_bitset;
use indexer::delete_queue::{DeleteCursor, DeleteQueue};
use indexer::doc_opstamp_mapping::DocToOpstampMapping;
use indexer::operation::DeleteOperation;
use indexer::stamper::Stamper;
use indexer::MergePolicy;
use indexer::SegmentEntry;
use indexer::SegmentWriter;
use postings::compute_table_size;
use schema::Document;
use schema::IndexRecordOption;
use schema::Term;
use std::mem;
use std::sync::Arc;
use std::thread;
use std::thread::JoinHandle;
use Result;
<<<<<<< HEAD
use directory::DirectoryLock;
=======
use futures::{Future, Canceled};
>>>>>>> bf94fd77

// Size of the margin for the heap. A segment is closed when the remaining memory
// in the heap goes below MARGIN_IN_BYTES.
pub const MARGIN_IN_BYTES: usize = 1_000_000;

// We impose the memory per thread to be at least 3 MB.
pub const HEAP_SIZE_MIN: usize = ((MARGIN_IN_BYTES as u32) * 3u32) as usize;
pub const HEAP_SIZE_MAX: usize = u32::max_value() as usize - MARGIN_IN_BYTES;

// Add document will block if the number of docs waiting in the queue to be indexed
// reaches `PIPELINE_MAX_SIZE_IN_DOCS`
const PIPELINE_MAX_SIZE_IN_DOCS: usize = 10_000;

type DocumentSender = channel::Sender<AddOperation>;
type DocumentReceiver = channel::Receiver<AddOperation>;

/// Split the thread memory budget into
/// - the heap size
/// - the hash table "table" itself.
///
/// Returns (the heap size in bytes, the hash table size in number of bits)
fn initial_table_size(per_thread_memory_budget: usize) -> usize {
    assert!(per_thread_memory_budget > 1_000);
    let table_size_limit: usize = per_thread_memory_budget / 3;
    if let Some(limit) = (1..)
        .take_while(|num_bits: &usize| compute_table_size(*num_bits) < table_size_limit)
        .last()
    {
        limit.min(19) // we cap it at 2^19 = 512K.
    } else {
        unreachable!(
            "Per thread memory is too small: {}",
            per_thread_memory_budget
        );
    }
}

/// `IndexWriter` is the user entry-point to add document to an index.
///
/// It manages a small number of indexing thread, as well as a shared
/// indexing queue.
/// Each indexing thread builds its own independent `Segment`, via
/// a `SegmentWriter` object.
pub struct IndexWriter {
    // the lock is just used to bind the
    // lifetime of the lock with that of the IndexWriter.
    _directory_lock: Option<DirectoryLock>,

    index: Index,

    heap_size_in_bytes_per_thread: usize,

    workers_join_handle: Vec<JoinHandle<Result<()>>>,

    document_receiver: DocumentReceiver,
    document_sender: DocumentSender,

    segment_updater: SegmentUpdater,

    worker_id: usize,

    num_threads: usize,

    generation: usize,

    delete_queue: DeleteQueue,

    stamper: Stamper,
    committed_opstamp: u64,
}

/// Open a new index writer. Attempts to acquire a lockfile.
///
/// The lockfile should be deleted on drop, but it is possible
/// that due to a panic or other error, a stale lockfile will be
/// left in the index directory. If you are sure that no other
/// `IndexWriter` on the system is accessing the index directory,
/// it is safe to manually delete the lockfile.
///
/// `num_threads` specifies the number of indexing workers that
/// should work at the same time.
/// # Errors
/// If the lockfile already exists, returns `Error::FileAlreadyExists`.
/// # Panics
/// If the heap size per thread is too small, panics.
pub fn open_index_writer(
    index: &Index,
    num_threads: usize,
    heap_size_in_bytes_per_thread: usize,
    directory_lock: DirectoryLock,
) -> Result<IndexWriter> {
    if heap_size_in_bytes_per_thread < HEAP_SIZE_MIN {
        let err_msg = format!(
            "The heap size per thread needs to be at least {}.",
            HEAP_SIZE_MIN
        );
        return Err(TantivyError::InvalidArgument(err_msg));
    }
    if heap_size_in_bytes_per_thread >= HEAP_SIZE_MAX {
        let err_msg = format!("The heap size per thread cannot exceed {}", HEAP_SIZE_MAX);
        return Err(TantivyError::InvalidArgument(err_msg));
    }
    let (document_sender, document_receiver): (DocumentSender, DocumentReceiver) =
        channel::bounded(PIPELINE_MAX_SIZE_IN_DOCS);

    let delete_queue = DeleteQueue::new();

    let current_opstamp = index.load_metas()?.opstamp;

    let stamper = Stamper::new(current_opstamp);

    let segment_updater =
        SegmentUpdater::create(index.clone(), stamper.clone(), &delete_queue.cursor())?;

    let mut index_writer = IndexWriter {
        _directory_lock: Some(directory_lock),

        heap_size_in_bytes_per_thread,
        index: index.clone(),

        document_receiver,
        document_sender,

        segment_updater,

        workers_join_handle: vec![],
        num_threads,

        delete_queue,

        committed_opstamp: current_opstamp,
        stamper,

        generation: 0,

        worker_id: 0,
    };
    index_writer.start_workers()?;
    Ok(index_writer)
}

pub fn compute_deleted_bitset(
    delete_bitset: &mut BitSet,
    segment_reader: &SegmentReader,
    delete_cursor: &mut DeleteCursor,
    doc_opstamps: &DocToOpstampMapping,
    target_opstamp: u64,
) -> Result<bool> {
    let mut might_have_changed = false;

    #[cfg_attr(feature = "cargo-clippy", allow(clippy::while_let_loop))]
    loop {
        if let Some(delete_op) = delete_cursor.get() {
            if delete_op.opstamp > target_opstamp {
                break;
            } else {
                // A delete operation should only affect
                // document that were inserted after it.
                //
                // Limit doc helps identify the first document
                // that may be affected by the delete operation.
                let limit_doc = doc_opstamps.compute_doc_limit(delete_op.opstamp);
                let inverted_index = segment_reader.inverted_index(delete_op.term.field());
                if let Some(mut docset) =
                    inverted_index.read_postings(&delete_op.term, IndexRecordOption::Basic)
                {
                    while docset.advance() {
                        let deleted_doc = docset.doc();
                        if deleted_doc < limit_doc {
                            delete_bitset.insert(deleted_doc as usize);
                            might_have_changed = true;
                        }
                    }
                }
            }
        } else {
            break;
        }
        delete_cursor.advance();
    }
    Ok(might_have_changed)
}

/// Advance delete for the given segment up
/// to the target opstamp.
pub fn advance_deletes(
    mut segment: Segment,
    segment_entry: &mut SegmentEntry,
    target_opstamp: u64,
) -> Result<()> {
    {
        if segment_entry.meta().delete_opstamp() == Some(target_opstamp) {
            // We are already up-to-date here.
            return Ok(());
        }

        let segment_reader = SegmentReader::open(&segment)?;
        let max_doc = segment_reader.max_doc();

        let mut delete_bitset: BitSet = match segment_entry.delete_bitset() {
            Some(previous_delete_bitset) => (*previous_delete_bitset).clone(),
            None => BitSet::with_capacity(max_doc as usize),
        };

        let delete_cursor = segment_entry.delete_cursor();

        compute_deleted_bitset(
            &mut delete_bitset,
            &segment_reader,
            delete_cursor,
            &DocToOpstampMapping::None,
            target_opstamp,
        )?;

        // TODO optimize
        for doc in 0u32..max_doc {
            if segment_reader.is_deleted(doc) {
                delete_bitset.insert(doc as usize);
            }
        }

        let num_deleted_docs = delete_bitset.len();
        if num_deleted_docs > 0 {
            segment = segment.with_delete_meta(num_deleted_docs as u32, target_opstamp);
            let mut delete_file = segment.open_write(SegmentComponent::DELETE)?;
            write_delete_bitset(&delete_bitset, &mut delete_file)?;
        }
    }
    segment_entry.set_meta((*segment.meta()).clone());
    Ok(())
}

fn index_documents(
    memory_budget: usize,
    segment: &Segment,
    generation: usize,
    document_iterator: &mut Iterator<Item = AddOperation>,
    segment_updater: &mut SegmentUpdater,
    mut delete_cursor: DeleteCursor,
) -> Result<bool> {
    let schema = segment.schema();
    let segment_id = segment.id();
    let table_size = initial_table_size(memory_budget);
    let mut segment_writer = SegmentWriter::for_segment(table_size, segment.clone(), &schema)?;
    for doc in document_iterator {
        segment_writer.add_document(doc, &schema)?;

        let mem_usage = segment_writer.mem_usage();

        if mem_usage >= memory_budget - MARGIN_IN_BYTES {
            info!(
                "Buffer limit reached, flushing segment with maxdoc={}.",
                segment_writer.max_doc()
            );
            break;
        }
    }

    if !segment_updater.is_alive() {
        return Ok(false);
    }

    let num_docs = segment_writer.max_doc();

    // this is ensured by the call to peek before starting
    // the worker thread.
    assert!(num_docs > 0);

    let doc_opstamps: Vec<u64> = segment_writer.finalize()?;

    let segment_meta = SegmentMeta::new(segment_id, num_docs);

    let last_docstamp: u64 = *(doc_opstamps.last().unwrap());

    let delete_bitset_opt = if delete_cursor.get().is_some() {
        let doc_to_opstamps = DocToOpstampMapping::from(doc_opstamps);
        let segment_reader = SegmentReader::open(segment)?;
        let mut deleted_bitset = BitSet::with_capacity(num_docs as usize);
        let may_have_deletes = compute_deleted_bitset(
            &mut deleted_bitset,
            &segment_reader,
            &mut delete_cursor,
            &doc_to_opstamps,
            last_docstamp,
        )?;
        if may_have_deletes {
            Some(deleted_bitset)
        } else {
            None
        }
    } else {
        // if there are no delete operation in the queue, no need
        // to even open the segment.
        None
    };
    let segment_entry = SegmentEntry::new(segment_meta, delete_cursor, delete_bitset_opt);
    Ok(segment_updater.add_segment(generation, segment_entry))
}

impl IndexWriter {
    /// The index writer
    pub fn wait_merging_threads(mut self) -> Result<()> {
        // this will stop the indexing thread,
        // dropping the last reference to the segment_updater.
        drop(self.document_sender);

        let former_workers_handles = mem::replace(&mut self.workers_join_handle, vec![]);
        for join_handle in former_workers_handles {
            join_handle
                .join()
                .expect("Indexing Worker thread panicked")
                .map_err(|_| {
                    TantivyError::ErrorInThread("Error in indexing worker thread.".into())
                })?;
        }
        drop(self.workers_join_handle);

        let result = self
            .segment_updater
            .wait_merging_thread()
            .map_err(|_| TantivyError::ErrorInThread("Failed to join merging thread.".into()));

        if let Err(ref e) = result {
            error!("Some merging thread failed {:?}", e);
        }

        result
    }

    #[doc(hidden)]
    pub fn add_segment(&mut self, segment_meta: SegmentMeta) {
        let delete_cursor = self.delete_queue.cursor();
        let segment_entry = SegmentEntry::new(segment_meta, delete_cursor, None);
        self.segment_updater
            .add_segment(self.generation, segment_entry);
    }

    /// Creates a new segment.
    ///
    /// This method is useful only for users trying to do complex
    /// operations, like converting an index format to another.
    ///
    /// It is safe to start writing file associated to the new `Segment`.
    /// These will not be garbage collected as long as an instance object of
    /// `SegmentMeta` object associated to the new `Segment` is "alive".
    pub fn new_segment(&self) -> Segment {
        self.index.new_segment()
    }

    /// Spawns a new worker thread for indexing.
    /// The thread consumes documents from the pipeline.
    ///
    fn add_indexing_worker(&mut self) -> Result<()> {
        let document_receiver_clone = self.document_receiver.clone();
        let mut segment_updater = self.segment_updater.clone();

        let generation = self.generation;

        let mut delete_cursor = self.delete_queue.cursor();

        let mem_budget = self.heap_size_in_bytes_per_thread;
        let index = self.index.clone();
        let join_handle: JoinHandle<Result<()>> = thread::Builder::new()
            .name(format!(
                "thrd-tantivy-index{}-gen{}",
                self.worker_id, generation
            ))
            .spawn(move || {
                loop {
                    let mut document_iterator =
                        document_receiver_clone.clone().into_iter().peekable();

                    // the peeking here is to avoid
                    // creating a new segment's files
                    // if no document are available.
                    //
                    // this is a valid guarantee as the
                    // peeked document now belongs to
                    // our local iterator.
                    if let Some(operation) = document_iterator.peek() {
                        delete_cursor.skip_to(operation.opstamp);
                    } else {
                        // No more documents.
                        // Happens when there is a commit, or if the `IndexWriter`
                        // was dropped.
                        return Ok(());
                    }
                    let segment = index.new_segment();
                    index_documents(
                        mem_budget,
                        &segment,
                        generation,
                        &mut document_iterator,
                        &mut segment_updater,
                        delete_cursor.clone(),
                    )?;
                }
            })?;
        self.worker_id += 1;
        self.workers_join_handle.push(join_handle);
        Ok(())
    }

    /// Accessor to the merge policy.
    pub fn get_merge_policy(&self) -> Arc<Box<MergePolicy>> {
        self.segment_updater.get_merge_policy()
    }

    /// Set the merge policy.
    pub fn set_merge_policy(&self, merge_policy: Box<MergePolicy>) {
        self.segment_updater.set_merge_policy(merge_policy);
    }

    fn start_workers(&mut self) -> Result<()> {
        for _ in 0..self.num_threads {
            self.add_indexing_worker()?;
        }
        Ok(())
    }

    /// Detects and removes the files that
    /// are not used by the index anymore.
    pub fn garbage_collect_files(&mut self) -> Result<()> {
        self.segment_updater.garbage_collect_files()
    }

    /// Merges a given list of segments
    ///
    /// `segment_ids` is required to be non-empty.
    pub fn merge(&mut self, segment_ids: &[SegmentId]) -> Result<impl Future<Item=SegmentMeta, Error=Canceled>> {
        self.segment_updater.start_merge(segment_ids)
    }

    /// Closes the current document channel send.
    /// and replace all the channels by new ones.
    ///
    /// The current workers will keep on indexing
    /// the pending document and stop
    /// when no documents are remaining.
    ///
    /// Returns the former segment_ready channel.
    fn recreate_document_channel(&mut self) -> DocumentReceiver {
        let (document_sender, document_receiver): (DocumentSender, DocumentReceiver) =
            channel::bounded(PIPELINE_MAX_SIZE_IN_DOCS);
        mem::replace(&mut self.document_sender, document_sender);
        mem::replace(&mut self.document_receiver, document_receiver)
    }

    /// Rollback to the last commit
    ///
    /// This cancels all of the update that
    /// happened before after the last commit.
    /// After calling rollback, the index is in the same
    /// state as it was after the last commit.
    ///
    /// The opstamp at the last commit is returned.
    pub fn rollback(&mut self) -> Result<()> {
        info!("Rolling back to opstamp {}", self.committed_opstamp);

        // marks the segment updater as killed. From now on, all
        // segment updates will be ignored.
        self.segment_updater.kill();

        let document_receiver = self.document_receiver.clone();

        // take the directory lock to create a new index_writer.
        let directory_lock = self
            ._directory_lock
            .take()
            .expect("The IndexWriter does not have any lock. This is a bug, please report.");

        let new_index_writer: IndexWriter = open_index_writer(
            &self.index,
            self.num_threads,
            self.heap_size_in_bytes_per_thread,
            directory_lock,
        )?;

        // the current `self` is dropped right away because of this call.
        //
        // This will drop the document queue, and the thread
        // should terminate.
        mem::replace(self, new_index_writer);

        // Drains the document receiver pipeline :
        // Workers don't need to index the pending documents.
        //
        // This will reach an end as the only document_sender
        // was dropped with the index_writer.
        for _ in document_receiver.clone() {}

        Ok(())
    }

    /// Prepares a commit.
    ///
    /// Calling `prepare_commit()` will cut the indexing
    /// queue. All pending documents will be sent to the
    /// indexing workers. They will then terminate, regardless
    /// of the size of their current segment and flush their
    /// work on disk.
    ///
    /// Once a commit is "prepared", you can either
    /// call
    /// * `.commit()`: to accept this commit
    /// * `.abort()`: to cancel this commit.
    ///
    /// In the current implementation, `PreparedCommit` borrows
    /// the `IndexWriter` mutably so we are guaranteed that no new
    /// document can be added as long as it is committed or is
    /// dropped.
    ///
    /// It is also possible to add a payload to the `commit`
    /// using this API.
    /// See [`PreparedCommit::set_payload()`](PreparedCommit.html)
    pub fn prepare_commit(&mut self) -> Result<PreparedCommit> {
        // Here, because we join all of the worker threads,
        // all of the segment update for this commit have been
        // sent.
        //
        // No document belonging to the next generation have been
        // pushed too, because add_document can only happen
        // on this thread.

        // This will move uncommitted segments to the state of
        // committed segments.
        info!("Preparing commit");

        // this will drop the current document channel
        // and recreate a new one channels.
        self.recreate_document_channel();

        let former_workers_join_handle = mem::replace(&mut self.workers_join_handle, Vec::new());

        for worker_handle in former_workers_join_handle {
            let indexing_worker_result = worker_handle
                .join()
                .map_err(|e| TantivyError::ErrorInThread(format!("{:?}", e)))?;
            indexing_worker_result?;
            // add a new worker for the next generation.
            self.add_indexing_worker()?;
        }

        let commit_opstamp = self.stamper.stamp();
        let prepared_commit = PreparedCommit::new(self, commit_opstamp);
        info!("Prepared commit {}", commit_opstamp);
        Ok(prepared_commit)
    }

    /// Commits all of the pending changes
    ///
    /// A call to commit blocks.
    /// After it returns, all of the document that
    /// were added since the last commit are published
    /// and persisted.
    ///
    /// In case of a crash or an hardware failure (as
    /// long as the hard disk is spared), it will be possible
    /// to resume indexing from this point.
    ///
    /// Commit returns the `opstamp` of the last document
    /// that made it in the commit.
    ///
    pub fn commit(&mut self) -> Result<u64> {
        self.prepare_commit()?.commit()
    }

    pub(crate) fn segment_updater(&self) -> &SegmentUpdater {
        &self.segment_updater
    }

    /// Delete all documents containing a given term.
    ///
    /// Delete operation only affects documents that
    /// were added in previous commits, and documents
    /// that were added previously in the same commit.
    ///
    /// Like adds, the deletion itself will be visible
    /// only after calling `commit()`.
    pub fn delete_term(&mut self, term: Term) -> u64 {
        let opstamp = self.stamper.stamp();
        let delete_operation = DeleteOperation { opstamp, term };
        self.delete_queue.push(delete_operation);
        opstamp
    }

    /// Returns the opstamp of the last successful commit.
    ///
    /// This is, for instance, the opstamp the index will
    /// rollback to if there is a failure like a power surge.
    ///
    /// This is also the opstamp of the commit that is currently
    /// available for searchers.
    pub fn commit_opstamp(&self) -> u64 {
        self.committed_opstamp
    }

    /// Adds a document.
    ///
    /// If the indexing pipeline is full, this call may block.
    ///
    /// The opstamp is an increasing `u64` that can
    /// be used by the client to align commits with its own
    /// document queue.
    ///
    /// Currently it represents the number of documents that
    /// have been added since the creation of the index.
    pub fn add_document(&mut self, document: Document) -> u64 {
        let opstamp = self.stamper.stamp();
        let add_operation = AddOperation { opstamp, document };
        let send_result = self.document_sender.send(add_operation);
        if let Err(e) = send_result {
            panic!("Failed to index document. Sending to indexing channel failed. This probably means all of the indexing threads have panicked. {:?}", e);
        }
        opstamp
    }
}

#[cfg(test)]
mod tests {

    use super::initial_table_size;
    use error::*;
    use indexer::NoMergePolicy;
    use schema::{self, Document};
    use Index;
    use Term;
    use directory::error::LockError;

    #[test]
    fn test_lockfile_stops_duplicates() {
        let schema_builder = schema::Schema::builder();
        let index = Index::create_in_ram(schema_builder.build());
<<<<<<< HEAD
        let _index_writer = index.writer(40_000_000).unwrap();
        match index.writer(40_000_000) {
            Err(TantivyError::LockFailure(LockError::LockBusy, _)) => {}
            _ => panic!("Expected a `LockFailure` error"),
=======
        let _index_writer = index.writer(3_000_000).unwrap();
        match index.writer(3_000_000) {
            Err(TantivyError::LockFailure(_)) => {}
            _ => panic!("Expected FileAlreadyExists error"),
>>>>>>> bf94fd77
        }
    }

    #[test]
    fn test_lockfile_already_exists_error_msg() {
        let schema_builder = schema::Schema::builder();
        let index = Index::create_in_ram(schema_builder.build());
        let _index_writer = index.writer_with_num_threads(1, 3_000_000).unwrap();
        match index.writer_with_num_threads(1, 3_000_000) {
            Err(err) => {
                let err_msg = err.to_string();
                assert!(err_msg.contains("already an `IndexWriter`"));
            }
            _ => panic!("Expected LockfileAlreadyExists error"),
        }
    }

    #[test]
    fn test_set_merge_policy() {
        let schema_builder = schema::Schema::builder();
        let index = Index::create_in_ram(schema_builder.build());
        let index_writer = index.writer(3_000_000).unwrap();
        assert_eq!(
            format!("{:?}", index_writer.get_merge_policy()),
            "LogMergePolicy { min_merge_size: 8, min_layer_size: 10000, \
             level_log_size: 0.75 }"
        );
        let merge_policy = Box::new(NoMergePolicy::default());
        index_writer.set_merge_policy(merge_policy);
        assert_eq!(
            format!("{:?}", index_writer.get_merge_policy()),
            "NoMergePolicy"
        );
    }

    #[test]
    fn test_lockfile_released_on_drop() {
        let schema_builder = schema::Schema::builder();
        let index = Index::create_in_ram(schema_builder.build());
        {
            let _index_writer = index.writer(3_000_000).unwrap();
            // the lock should be released when the
            // index_writer leaves the scope.
        }
        let _index_writer_two = index.writer(3_000_000).unwrap();
    }

    #[test]
    fn test_commit_and_rollback() {
        let mut schema_builder = schema::Schema::builder();
        let text_field = schema_builder.add_text_field("text", schema::TEXT);
        let index = Index::create_in_ram(schema_builder.build());

        let num_docs_containing = |s: &str| {
            let searcher = index.searcher();
            let term = Term::from_field_text(text_field, s);
            searcher.doc_freq(&term)
        };

        {
            // writing the segment
            let mut index_writer = index.writer(3_000_000).unwrap();
            index_writer.add_document(doc!(text_field=>"a"));
            index_writer.rollback().unwrap();

            assert_eq!(index_writer.commit_opstamp(), 0u64);
            assert_eq!(num_docs_containing("a"), 0);
            {
                index_writer.add_document(doc!(text_field=>"b"));
                index_writer.add_document(doc!(text_field=>"c"));
            }
            assert!(index_writer.commit().is_ok());
            index.load_searchers().unwrap();
            assert_eq!(num_docs_containing("a"), 0);
            assert_eq!(num_docs_containing("b"), 1);
            assert_eq!(num_docs_containing("c"), 1);
        }
        index.load_searchers().unwrap();
        index.searcher();
    }

    #[test]
    fn test_with_merges() {
        let mut schema_builder = schema::Schema::builder();
        let text_field = schema_builder.add_text_field("text", schema::TEXT);
        let index = Index::create_in_ram(schema_builder.build());
        let num_docs_containing = |s: &str| {
            let searcher = index.searcher();
            let term_a = Term::from_field_text(text_field, s);
            searcher.doc_freq(&term_a)
        };
        {
            // writing the segment
            let mut index_writer = index.writer(12_000_000).unwrap();
            // create 8 segments with 100 tiny docs
            for _doc in 0..100 {
                let mut doc = Document::default();
                doc.add_text(text_field, "a");
                index_writer.add_document(doc);
            }
            index_writer.commit().expect("commit failed");
            for _doc in 0..100 {
                let mut doc = Document::default();
                doc.add_text(text_field, "a");
                index_writer.add_document(doc);
            }
            // this should create 8 segments and trigger a merge.
            index_writer.commit().expect("commit failed");
            index_writer
                .wait_merging_threads()
                .expect("waiting merging thread failed");
            index.load_searchers().unwrap();

            assert_eq!(num_docs_containing("a"), 200);
            assert!(index.searchable_segments().unwrap().len() < 8);
        }
    }

    #[test]
    fn test_prepare_with_commit_message() {
        let mut schema_builder = schema::Schema::builder();
        let text_field = schema_builder.add_text_field("text", schema::TEXT);
        let index = Index::create_in_ram(schema_builder.build());

        {
            // writing the segment
            let mut index_writer = index.writer(12_000_000).unwrap();
            // create 8 segments with 100 tiny docs
            for _doc in 0..100 {
                index_writer.add_document(doc!(text_field => "a"));
            }
            {
                let mut prepared_commit = index_writer.prepare_commit().expect("commit failed");
                prepared_commit.set_payload("first commit");
                prepared_commit.commit().expect("commit failed");
            }
            {
                let metas = index.load_metas().unwrap();
                assert_eq!(metas.payload.unwrap(), "first commit");
            }
            for _doc in 0..100 {
                index_writer.add_document(doc!(text_field => "a"));
            }
            index_writer.commit().unwrap();
            {
                let metas = index.load_metas().unwrap();
                assert!(metas.payload.is_none());
            }
        }
    }

    #[test]
    fn test_prepare_but_rollback() {
        let mut schema_builder = schema::Schema::builder();
        let text_field = schema_builder.add_text_field("text", schema::TEXT);
        let index = Index::create_in_ram(schema_builder.build());

        {
            // writing the segment
            let mut index_writer = index.writer_with_num_threads(4, 12_000_000).unwrap();
            // create 8 segments with 100 tiny docs
            for _doc in 0..100 {
                index_writer.add_document(doc!(text_field => "a"));
            }
            {
                let mut prepared_commit = index_writer.prepare_commit().expect("commit failed");
                prepared_commit.set_payload("first commit");
                prepared_commit.abort().expect("commit failed");
            }
            {
                let metas = index.load_metas().unwrap();
                assert!(metas.payload.is_none());
            }
            for _doc in 0..100 {
                index_writer.add_document(doc!(text_field => "b"));
            }
            index_writer.commit().unwrap();
        }
        index.load_searchers().unwrap();
        let num_docs_containing = |s: &str| {
            let searcher = index.searcher();
            let term_a = Term::from_field_text(text_field, s);
            searcher.doc_freq(&term_a)
        };
        assert_eq!(num_docs_containing("a"), 0);
        assert_eq!(num_docs_containing("b"), 100);
    }

    #[test]
    fn test_hashmap_size() {
        assert_eq!(initial_table_size(100_000), 12);
        assert_eq!(initial_table_size(1_000_000), 15);
        assert_eq!(initial_table_size(10_000_000), 18);
        assert_eq!(initial_table_size(1_000_000_000), 19);
    }

    #[cfg(not(feature = "no_fail"))]
    #[test]
    fn test_write_commit_fails() {
        use fail;
        let mut schema_builder = schema::Schema::builder();
        let text_field = schema_builder.add_text_field("text", schema::TEXT);
        let index = Index::create_in_ram(schema_builder.build());

        let mut index_writer = index.writer_with_num_threads(1, 3_000_000).unwrap();
        for _ in 0..100 {
            index_writer.add_document(doc!(text_field => "a"));
        }
        index_writer.commit().unwrap();
        fail::cfg("RAMDirectory::atomic_write", "return(error_write_failed)").unwrap();
        for _ in 0..100 {
            index_writer.add_document(doc!(text_field => "b"));
        }
        assert!(index_writer.commit().is_err());
        index.load_searchers().unwrap();
        let num_docs_containing = |s: &str| {
            let searcher = index.searcher();
            let term_a = Term::from_field_text(text_field, s);
            searcher.doc_freq(&term_a)
        };
        assert_eq!(num_docs_containing("a"), 100);
        assert_eq!(num_docs_containing("b"), 0);
        fail::cfg("RAMDirectory::atomic_write", "off").unwrap();
    }
}<|MERGE_RESOLUTION|>--- conflicted
+++ resolved
@@ -28,11 +28,8 @@
 use std::thread;
 use std::thread::JoinHandle;
 use Result;
-<<<<<<< HEAD
 use directory::DirectoryLock;
-=======
 use futures::{Future, Canceled};
->>>>>>> bf94fd77
 
 // Size of the margin for the heap. A segment is closed when the remaining memory
 // in the heap goes below MARGIN_IN_BYTES.
@@ -666,17 +663,10 @@
     fn test_lockfile_stops_duplicates() {
         let schema_builder = schema::Schema::builder();
         let index = Index::create_in_ram(schema_builder.build());
-<<<<<<< HEAD
-        let _index_writer = index.writer(40_000_000).unwrap();
-        match index.writer(40_000_000) {
+        let _index_writer = index.writer(3_000_000).unwrap();
+        match index.writer(3_000_000) {
             Err(TantivyError::LockFailure(LockError::LockBusy, _)) => {}
             _ => panic!("Expected a `LockFailure` error"),
-=======
-        let _index_writer = index.writer(3_000_000).unwrap();
-        match index.writer(3_000_000) {
-            Err(TantivyError::LockFailure(_)) => {}
-            _ => panic!("Expected FileAlreadyExists error"),
->>>>>>> bf94fd77
         }
     }
 
