use std::ops::Range;
use std::sync::Arc;
use std::thread;
use std::thread::JoinHandle;

use common::BitSet;
use smallvec::smallvec;

use super::operation::{AddOperation, UserOperation};
use super::segment_updater::SegmentUpdater;
use super::{AddBatch, AddBatchReceiver, AddBatchSender, PreparedCommit};
use crate::core::{Index, Segment, SegmentComponent, SegmentId, SegmentMeta, SegmentReader};
use crate::directory::{DirectoryLock, GarbageCollectionResult, TerminatingWrite};
use crate::error::TantivyError;
use crate::fastfield::write_alive_bitset;
use crate::indexer::delete_queue::{DeleteCursor, DeleteQueue};
use crate::indexer::doc_opstamp_mapping::DocToOpstampMapping;
use crate::indexer::index_writer_status::IndexWriterStatus;
use crate::indexer::operation::DeleteOperation;
use crate::indexer::stamper::Stamper;
use crate::indexer::{MergePolicy, SegmentEntry, SegmentWriter};
use crate::query::{EnableScoring, Query, TermQuery};
use crate::schema::document::DocumentAccess;
use crate::schema::{Document, IndexRecordOption, Term};
use crate::{FutureResult, Opstamp};

// Size of the margin for the `memory_arena`. A segment is closed when the remaining memory
// in the `memory_arena` goes below MARGIN_IN_BYTES.
pub const MARGIN_IN_BYTES: usize = 1_000_000;

// We impose the memory per thread to be at least 15 MB, as the baseline consumption is 12MB.
pub const MEMORY_BUDGET_NUM_BYTES_MIN: usize = ((MARGIN_IN_BYTES as u32) * 15u32) as usize;
pub const MEMORY_BUDGET_NUM_BYTES_MAX: usize = u32::MAX as usize - MARGIN_IN_BYTES;

// We impose the number of index writer threads to be at most this.
pub const MAX_NUM_THREAD: usize = 8;

// Add document will block if the number of docs waiting in the queue to be indexed
// reaches `PIPELINE_MAX_SIZE_IN_DOCS`
const PIPELINE_MAX_SIZE_IN_DOCS: usize = 10_000;

fn error_in_index_worker_thread(context: &str) -> TantivyError {
    TantivyError::ErrorInThread(format!(
        "{context}. A worker thread encountered an error (io::Error most likely) or panicked."
    ))
}

/// `IndexWriter` is the user entry-point to add document to an index.
///
/// It manages a small number of indexing thread, as well as a shared
/// indexing queue.
/// Each indexing thread builds its own independent [`Segment`], via
/// a `SegmentWriter` object.
pub struct IndexWriter<D: DocumentAccess = Document> {
    // the lock is just used to bind the
    // lifetime of the lock with that of the IndexWriter.
    _directory_lock: Option<DirectoryLock>,

    index: Index,

    // The memory budget per thread, after which a commit is triggered.
    memory_budget_in_bytes_per_thread: usize,

    workers_join_handle: Vec<JoinHandle<crate::Result<()>>>,

    index_writer_status: IndexWriterStatus<D>,
    operation_sender: AddBatchSender<D>,

    segment_updater: SegmentUpdater,

    worker_id: usize,

    num_threads: usize,

    delete_queue: DeleteQueue,

    stamper: Stamper,
    committed_opstamp: Opstamp,
}

fn compute_deleted_bitset(
    alive_bitset: &mut BitSet,
    segment_reader: &SegmentReader,
    delete_cursor: &mut DeleteCursor,
    doc_opstamps: &DocToOpstampMapping,
    target_opstamp: Opstamp,
) -> crate::Result<bool> {
    let mut might_have_changed = false;
    while let Some(delete_op) = delete_cursor.get() {
        if delete_op.opstamp > target_opstamp {
            break;
        }

        // A delete operation should only affect
        // document that were inserted before it.
        delete_op
            .target
            .for_each_no_score(segment_reader, &mut |docs_matching_delete_query| {
                for doc_matching_delete_query in docs_matching_delete_query.iter().cloned() {
                    if doc_opstamps.is_deleted(doc_matching_delete_query, delete_op.opstamp) {
                        alive_bitset.remove(doc_matching_delete_query);
                        might_have_changed = true;
                    }
                }
            })?;
        delete_cursor.advance();
    }
    Ok(might_have_changed)
}

/// Advance delete for the given segment up to the target opstamp.
///
/// Note that there are no guarantee that the resulting `segment_entry` delete_opstamp
/// is `==` target_opstamp.
/// For instance, there was no delete operation between the state of the `segment_entry` and
/// the `target_opstamp`, `segment_entry` is not updated.
pub(crate) fn advance_deletes(
    mut segment: Segment,
    segment_entry: &mut SegmentEntry,
    target_opstamp: Opstamp,
) -> crate::Result<()> {
    if segment_entry.meta().delete_opstamp() == Some(target_opstamp) {
        // We are already up-to-date here.
        return Ok(());
    }

    if segment_entry.alive_bitset().is_none() && segment_entry.delete_cursor().get().is_none() {
        // There has been no `DeleteOperation` between the segment status and `target_opstamp`.
        return Ok(());
    }

    let segment_reader = SegmentReader::open(&segment)?;

    let max_doc = segment_reader.max_doc();
    let mut alive_bitset: BitSet = match segment_entry.alive_bitset() {
        Some(previous_alive_bitset) => (*previous_alive_bitset).clone(),
        None => BitSet::with_max_value_and_full(max_doc),
    };

    let num_deleted_docs_before = segment.meta().num_deleted_docs();

    compute_deleted_bitset(
        &mut alive_bitset,
        &segment_reader,
        segment_entry.delete_cursor(),
        &DocToOpstampMapping::None,
        target_opstamp,
    )?;

    if let Some(seg_alive_bitset) = segment_reader.alive_bitset() {
        alive_bitset.intersect_update(seg_alive_bitset.bitset());
    }

    let num_alive_docs: u32 = alive_bitset.len() as u32;
    let num_deleted_docs = max_doc - num_alive_docs;
    if num_deleted_docs > num_deleted_docs_before {
        // There are new deletes. We need to write a new delete file.
        segment = segment.with_delete_meta(num_deleted_docs, target_opstamp);
        let mut alive_doc_file = segment.open_write(SegmentComponent::Delete)?;
        write_alive_bitset(&alive_bitset, &mut alive_doc_file)?;
        alive_doc_file.terminate()?;
    }

    segment_entry.set_meta(segment.meta().clone());
    Ok(())
}

fn index_documents<D: DocumentAccess>(
    memory_budget: usize,
    segment: Segment,
<<<<<<< HEAD
    grouped_document_iterator: &mut dyn Iterator<Item = AddBatch<D>>,
    segment_updater: &mut SegmentUpdater,
=======
    grouped_document_iterator: &mut dyn Iterator<Item = AddBatch>,
    segment_updater: &SegmentUpdater,
>>>>>>> b525f653
    mut delete_cursor: DeleteCursor,
) -> crate::Result<()> {
    let mut segment_writer = SegmentWriter::for_segment(memory_budget, segment.clone())?;
    for document_group in grouped_document_iterator {
        for doc in document_group {
            segment_writer.add_document(doc)?;
        }
        let mem_usage = segment_writer.mem_usage();
        if mem_usage >= memory_budget - MARGIN_IN_BYTES {
            info!(
                "Buffer limit reached, flushing segment with maxdoc={}.",
                segment_writer.max_doc()
            );
            break;
        }
    }

    if !segment_updater.is_alive() {
        return Ok(());
    }

    let max_doc = segment_writer.max_doc();

    // this is ensured by the call to peek before starting
    // the worker thread.
    assert!(max_doc > 0);

    let doc_opstamps: Vec<Opstamp> = segment_writer.finalize()?;

    let segment_with_max_doc = segment.with_max_doc(max_doc);

    let alive_bitset_opt = apply_deletes(&segment_with_max_doc, &mut delete_cursor, &doc_opstamps)?;

    let meta = segment_with_max_doc.meta().clone();
    meta.untrack_temp_docstore();
    // update segment_updater inventory to remove tempstore
    let segment_entry = SegmentEntry::new(meta, delete_cursor, alive_bitset_opt);
    segment_updater.schedule_add_segment(segment_entry).wait()?;
    Ok(())
}

/// `doc_opstamps` is required to be non-empty.
fn apply_deletes(
    segment: &Segment,
    delete_cursor: &mut DeleteCursor,
    doc_opstamps: &[Opstamp],
) -> crate::Result<Option<BitSet>> {
    if delete_cursor.get().is_none() {
        // if there are no delete operation in the queue, no need
        // to even open the segment.
        return Ok(None);
    }

    let max_doc_opstamp: Opstamp = doc_opstamps
        .iter()
        .cloned()
        .max()
        .expect("Empty DocOpstamp is forbidden");

    let segment_reader = SegmentReader::open(segment)?;
    let doc_to_opstamps = DocToOpstampMapping::WithMap(doc_opstamps);

    let max_doc = segment.meta().max_doc();
    let mut deleted_bitset = BitSet::with_max_value_and_full(max_doc);
    let may_have_deletes = compute_deleted_bitset(
        &mut deleted_bitset,
        &segment_reader,
        delete_cursor,
        &doc_to_opstamps,
        max_doc_opstamp,
    )?;
    Ok(if may_have_deletes {
        Some(deleted_bitset)
    } else {
        None
    })
}

impl<D: DocumentAccess> IndexWriter<D> {
    /// Create a new index writer. Attempts to acquire a lockfile.
    ///
    /// The lockfile should be deleted on drop, but it is possible
    /// that due to a panic or other error, a stale lockfile will be
    /// left in the index directory. If you are sure that no other
    /// `IndexWriter` on the system is accessing the index directory,
    /// it is safe to manually delete the lockfile.
    ///
    /// `num_threads` specifies the number of indexing workers that
    /// should work at the same time.
    /// # Errors
    /// If the lockfile already exists, returns `Error::FileAlreadyExists`.
    /// If the memory arena per thread is too small or too big, returns
    /// `TantivyError::InvalidArgument`
    pub(crate) fn new(
        index: &Index,
        num_threads: usize,
        memory_budget_in_bytes_per_thread: usize,
        directory_lock: DirectoryLock,
<<<<<<< HEAD
    ) -> crate::Result<Self> {
        if memory_arena_in_bytes_per_thread < MEMORY_ARENA_NUM_BYTES_MIN {
=======
    ) -> crate::Result<IndexWriter> {
        if memory_budget_in_bytes_per_thread < MEMORY_BUDGET_NUM_BYTES_MIN {
>>>>>>> b525f653
            let err_msg = format!(
                "The memory arena in bytes per thread needs to be at least \
                 {MEMORY_BUDGET_NUM_BYTES_MIN}."
            );
            return Err(TantivyError::InvalidArgument(err_msg));
        }
        if memory_budget_in_bytes_per_thread >= MEMORY_BUDGET_NUM_BYTES_MAX {
            let err_msg = format!(
                "The memory arena in bytes per thread cannot exceed {MEMORY_BUDGET_NUM_BYTES_MAX}"
            );
            return Err(TantivyError::InvalidArgument(err_msg));
        }
        let (document_sender, document_receiver) =
            crossbeam_channel::bounded(PIPELINE_MAX_SIZE_IN_DOCS);

        let delete_queue = DeleteQueue::new();

        let current_opstamp = index.load_metas()?.opstamp;

        let stamper = Stamper::new(current_opstamp);

        let segment_updater =
            SegmentUpdater::create(index.clone(), stamper.clone(), &delete_queue.cursor())?;

        let mut index_writer = Self {
            _directory_lock: Some(directory_lock),

            memory_budget_in_bytes_per_thread,
            index: index.clone(),
            index_writer_status: IndexWriterStatus::from(document_receiver),
            operation_sender: document_sender,

            segment_updater,

            workers_join_handle: vec![],
            num_threads,

            delete_queue,

            committed_opstamp: current_opstamp,
            stamper,

            worker_id: 0,
        };
        index_writer.start_workers()?;
        Ok(index_writer)
    }

    fn drop_sender(&mut self) {
        let (sender, _receiver) = crossbeam_channel::bounded(1);
        self.operation_sender = sender;
    }

    /// Accessor to the index.
    pub fn index(&self) -> &Index {
        &self.index
    }

    /// If there are some merging threads, blocks until they all finish their work and
    /// then drop the `IndexWriter`.
    pub fn wait_merging_threads(mut self) -> crate::Result<()> {
        // this will stop the indexing thread,
        // dropping the last reference to the segment_updater.
        self.drop_sender();

        let former_workers_handles = std::mem::take(&mut self.workers_join_handle);
        for join_handle in former_workers_handles {
            join_handle
                .join()
                .map_err(|_| error_in_index_worker_thread("Worker thread panicked."))?
                .map_err(|_| error_in_index_worker_thread("Worker thread failed."))?;
        }

        let result = self
            .segment_updater
            .wait_merging_thread()
            .map_err(|_| error_in_index_worker_thread("Failed to join merging thread."));

        if let Err(ref e) = result {
            error!("Some merging thread failed {:?}", e);
        }

        result
    }

    #[doc(hidden)]
    pub fn add_segment(&self, segment_meta: SegmentMeta) -> crate::Result<()> {
        let delete_cursor = self.delete_queue.cursor();
        let segment_entry = SegmentEntry::new(segment_meta, delete_cursor, None);
        self.segment_updater
            .schedule_add_segment(segment_entry)
            .wait()
    }

    /// Creates a new segment.
    ///
    /// This method is useful only for users trying to do complex
    /// operations, like converting an index format to another.
    ///
    /// It is safe to start writing file associated with the new `Segment`.
    /// These will not be garbage collected as long as an instance object of
    /// `SegmentMeta` object associated with the new `Segment` is "alive".
    pub fn new_segment(&self) -> Segment {
        self.index.new_segment()
    }

    fn operation_receiver(&self) -> crate::Result<AddBatchReceiver<D>> {
        self.index_writer_status
            .operation_receiver()
            .ok_or_else(|| {
                crate::TantivyError::ErrorInThread(
                    "The index writer was killed. It can happen if an indexing worker encountered \
                     an Io error for instance."
                        .to_string(),
                )
            })
    }

    /// Spawns a new worker thread for indexing.
    /// The thread consumes documents from the pipeline.
    fn add_indexing_worker(&mut self) -> crate::Result<()> {
        let document_receiver_clone = self.operation_receiver()?;
        let index_writer_bomb = self.index_writer_status.create_bomb();

        let segment_updater = self.segment_updater.clone();

        let mut delete_cursor = self.delete_queue.cursor();

        let mem_budget = self.memory_budget_in_bytes_per_thread;
        let index = self.index.clone();
        let join_handle: JoinHandle<crate::Result<()>> = thread::Builder::new()
            .name(format!("thrd-tantivy-index{}", self.worker_id))
            .spawn(move || {
                loop {
                    let mut document_iterator = document_receiver_clone
                        .clone()
                        .into_iter()
                        .filter(|batch| !batch.is_empty())
                        .peekable();

                    // The peeking here is to avoid creating a new segment's files
                    // if no document are available.
                    //
                    // This is a valid guarantee as the peeked document now belongs to
                    // our local iterator.
                    if let Some(batch) = document_iterator.peek() {
                        assert!(!batch.is_empty());
                        delete_cursor.skip_to(batch[0].opstamp);
                    } else {
                        // No more documents.
                        // It happens when there is a commit, or if the `IndexWriter`
                        // was dropped.
                        index_writer_bomb.defuse();
                        return Ok(());
                    }

                    index_documents(
                        mem_budget,
                        index.new_segment(),
                        &mut document_iterator,
                        &segment_updater,
                        delete_cursor.clone(),
                    )?;
                }
            })?;
        self.worker_id += 1;
        self.workers_join_handle.push(join_handle);
        Ok(())
    }

    /// Accessor to the merge policy.
    pub fn get_merge_policy(&self) -> Arc<dyn MergePolicy> {
        self.segment_updater.get_merge_policy()
    }

    /// Setter for the merge policy.
    pub fn set_merge_policy(&self, merge_policy: Box<dyn MergePolicy>) {
        self.segment_updater.set_merge_policy(merge_policy);
    }

    fn start_workers(&mut self) -> crate::Result<()> {
        for _ in 0..self.num_threads {
            self.add_indexing_worker()?;
        }
        Ok(())
    }

    /// Detects and removes the files that are not used by the index anymore.
    pub fn garbage_collect_files(&self) -> FutureResult<GarbageCollectionResult> {
        self.segment_updater.schedule_garbage_collect()
    }

    /// Deletes all documents from the index
    ///
    /// Requires `commit`ing
    /// Enables users to rebuild the index,
    /// by clearing and resubmitting necessary documents
    ///
    /// ```rust
    /// use tantivy::collector::TopDocs;
    /// use tantivy::query::QueryParser;
    /// use tantivy::schema::*;
    /// use tantivy::{doc, Index};
    ///
    /// fn main() -> tantivy::Result<()> {
    ///     let mut schema_builder = Schema::builder();
    ///     let title = schema_builder.add_text_field("title", TEXT | STORED);
    ///     let schema = schema_builder.build();
    ///
    ///     let index = Index::create_in_ram(schema.clone());
    ///
    ///     let mut index_writer = index.writer_with_num_threads(1, 50_000_000)?;
    ///     index_writer.add_document(doc!(title => "The modern Promotheus"))?;
    ///     index_writer.commit()?;
    ///
    ///     let clear_res = index_writer.delete_all_documents().unwrap();
    ///     // have to commit, otherwise deleted terms remain available
    ///     index_writer.commit()?;
    ///
    ///     let searcher = index.reader()?.searcher();
    ///     let query_parser = QueryParser::for_index(&index, vec![title]);
    ///     let query_promo = query_parser.parse_query("Promotheus")?;
    ///     let top_docs_promo = searcher.search(&query_promo, &TopDocs::with_limit(1))?;
    ///
    ///     assert!(top_docs_promo.is_empty());
    ///     Ok(())
    /// }
    /// ```
    pub fn delete_all_documents(&self) -> crate::Result<Opstamp> {
        // Delete segments
        self.segment_updater.remove_all_segments();
        // Return new stamp - reverted stamp
        self.stamper.revert(self.committed_opstamp);
        Ok(self.committed_opstamp)
    }

    /// Merges a given list of segments.
    ///
    /// If all segments are empty no new segment will be created.
    ///
    /// `segment_ids` is required to be non-empty.
    pub fn merge(&mut self, segment_ids: &[SegmentId]) -> FutureResult<Option<SegmentMeta>> {
        let merge_operation = self.segment_updater.make_merge_operation(segment_ids);
        let segment_updater = self.segment_updater.clone();
        segment_updater.start_merge(merge_operation)
    }

    /// Closes the current document channel send.
    /// and replace all the channels by new ones.
    ///
    /// The current workers will keep on indexing
    /// the pending document and stop
    /// when no documents are remaining.
    ///
    /// Returns the former segment_ready channel.
    fn recreate_document_channel(&mut self) {
        let (document_sender, document_receiver) =
            crossbeam_channel::bounded(PIPELINE_MAX_SIZE_IN_DOCS);
        self.operation_sender = document_sender;
        self.index_writer_status = IndexWriterStatus::from(document_receiver);
    }

    /// Rollback to the last commit
    ///
    /// This cancels all of the updates that
    /// happened after the last commit.
    /// After calling rollback, the index is in the same
    /// state as it was after the last commit.
    ///
    /// The opstamp at the last commit is returned.
    pub fn rollback(&mut self) -> crate::Result<Opstamp> {
        info!("Rolling back to opstamp {}", self.committed_opstamp);
        // marks the segment updater as killed. From now on, all
        // segment updates will be ignored.
        self.segment_updater.kill();
        let document_receiver_res = self.operation_receiver();

        // take the directory lock to create a new index_writer.
        let directory_lock = self
            ._directory_lock
            .take()
            .expect("The IndexWriter does not have any lock. This is a bug, please report.");

        let new_index_writer = IndexWriter::new(
            &self.index,
            self.num_threads,
            self.memory_budget_in_bytes_per_thread,
            directory_lock,
        )?;

        // the current `self` is dropped right away because of this call.
        //
        // This will drop the document queue, and the thread
        // should terminate.
        *self = new_index_writer;

        // Drains the document receiver pipeline :
        // Workers don't need to index the pending documents.
        //
        // This will reach an end as the only document_sender
        // was dropped with the index_writer.
        if let Ok(document_receiver) = document_receiver_res {
            for _ in document_receiver {}
        }

        Ok(self.committed_opstamp)
    }

    /// Prepares a commit.
    ///
    /// Calling `prepare_commit()` will cut the indexing
    /// queue. All pending documents will be sent to the
    /// indexing workers. They will then terminate, regardless
    /// of the size of their current segment and flush their
    /// work on disk.
    ///
    /// Once a commit is "prepared", you can either
    /// call
    /// * `.commit()`: to accept this commit
    /// * `.abort()`: to cancel this commit.
    ///
    /// In the current implementation, [`PreparedCommit`] borrows
    /// the [`IndexWriter`] mutably so we are guaranteed that no new
    /// document can be added as long as it is committed or is
    /// dropped.
    ///
    /// It is also possible to add a payload to the `commit`
    /// using this API.
    /// See [`PreparedCommit::set_payload()`].
    pub fn prepare_commit(&mut self) -> crate::Result<PreparedCommit<D>> {
        // Here, because we join all of the worker threads,
        // all of the segment update for this commit have been
        // sent.
        //
        // No document belonging to the next commit have been
        // pushed too, because add_document can only happen
        // on this thread.
        //
        // This will move uncommitted segments to the state of
        // committed segments.
        info!("Preparing commit");

        // this will drop the current document channel
        // and recreate a new one.
        self.recreate_document_channel();

        let former_workers_join_handle = std::mem::take(&mut self.workers_join_handle);

        for worker_handle in former_workers_join_handle {
            let indexing_worker_result = worker_handle
                .join()
                .map_err(|e| TantivyError::ErrorInThread(format!("{e:?}")))?;
            indexing_worker_result?;
            self.add_indexing_worker()?;
        }

        let commit_opstamp = self.stamper.stamp();
        let prepared_commit = PreparedCommit::new(self, commit_opstamp);
        info!("Prepared commit {}", commit_opstamp);
        Ok(prepared_commit)
    }

    /// Commits all of the pending changes
    ///
    /// A call to commit blocks.
    /// After it returns, all of the document that
    /// were added since the last commit are published
    /// and persisted.
    ///
    /// In case of a crash or an hardware failure (as
    /// long as the hard disk is spared), it will be possible
    /// to resume indexing from this point.
    ///
    /// Commit returns the `opstamp` of the last document
    /// that made it in the commit.
    pub fn commit(&mut self) -> crate::Result<Opstamp> {
        self.prepare_commit()?.commit()
    }

    pub(crate) fn segment_updater(&self) -> &SegmentUpdater {
        &self.segment_updater
    }

    /// Delete all documents containing a given term.
    ///
    /// Delete operation only affects documents that
    /// were added in previous commits, and documents
    /// that were added previously in the same commit.
    ///
    /// Like adds, the deletion itself will be visible
    /// only after calling `commit()`.
    pub fn delete_term(&self, term: Term) -> Opstamp {
        let query = TermQuery::new(term, IndexRecordOption::Basic);
        // For backward compatibility, if Term is invalid for the index, do nothing but return an
        // Opstamp
        self.delete_query(Box::new(query))
            .unwrap_or_else(|_| self.stamper.stamp())
    }

    /// Delete all documents matching a given query.
    /// Returns an `Err` if the query can't be executed.
    ///
    /// Delete operation only affects documents that
    /// were added in previous commits, and documents
    /// that were added previously in the same commit.
    ///
    /// Like adds, the deletion itself will be visible
    /// only after calling `commit()`.
    #[doc(hidden)]
    pub fn delete_query(&self, query: Box<dyn Query>) -> crate::Result<Opstamp> {
        let weight = query.weight(EnableScoring::disabled_from_schema(&self.index.schema()))?;
        let opstamp = self.stamper.stamp();
        let delete_operation = DeleteOperation {
            opstamp,
            target: weight,
        };
        self.delete_queue.push(delete_operation);
        Ok(opstamp)
    }

    /// Returns the opstamp of the last successful commit.
    ///
    /// This is, for instance, the opstamp the index will
    /// rollback to if there is a failure like a power surge.
    ///
    /// This is also the opstamp of the commit that is currently
    /// available for searchers.
    pub fn commit_opstamp(&self) -> Opstamp {
        self.committed_opstamp
    }

    /// Adds a document.
    ///
    /// If the indexing pipeline is full, this call may block.
    ///
    /// The opstamp is an increasing `u64` that can
    /// be used by the client to align commits with its own
    /// document queue.
    pub fn add_document(&self, document: D) -> crate::Result<Opstamp> {
        let opstamp = self.stamper.stamp();
        self.send_add_documents_batch(smallvec![AddOperation { opstamp, document }])?;
        Ok(opstamp)
    }

    /// Gets a range of stamps from the stamper and "pops" the last stamp
    /// from the range returning a tuple of the last optstamp and the popped
    /// range.
    ///
    /// The total number of stamps generated by this method is `count + 1`;
    /// each operation gets a stamp from the `stamps` iterator and `last_opstamp`
    /// is for the batch itself.
    fn get_batch_opstamps(&self, count: Opstamp) -> (Opstamp, Range<Opstamp>) {
        let Range { start, end } = self.stamper.stamps(count + 1u64);
        let last_opstamp = end - 1;
        (last_opstamp, start..last_opstamp)
    }

    /// Runs a group of document operations ensuring that the operations are
    /// assigned contiguous u64 opstamps and that add operations of the same
    /// group are flushed into the same segment.
    ///
    /// If the indexing pipeline is full, this call may block.
    ///
    /// Each operation of the given `user_operations` will receive an in-order,
    /// contiguous u64 opstamp. The entire batch itself is also given an
    /// opstamp that is 1 greater than the last given operation. This
    /// `batch_opstamp` is the return value of `run`. An empty group of
    /// `user_operations`, an empty `Vec<UserOperation>`, still receives
    /// a valid opstamp even though no changes were _actually_ made to the index.
    ///
    /// Like adds and deletes (see `IndexWriter.add_document` and
    /// `IndexWriter.delete_term`), the changes made by calling `run` will be
    /// visible to readers only after calling `commit()`.
    pub fn run<I>(&self, user_operations: I) -> crate::Result<Opstamp>
    where
        I: IntoIterator<Item = UserOperation<D>>,
        I::IntoIter: ExactSizeIterator,
    {
        let user_operations_it = user_operations.into_iter();
        let count = user_operations_it.len() as u64;
        if count == 0 {
            return Ok(self.stamper.stamp());
        }
        let (batch_opstamp, stamps) = self.get_batch_opstamps(count);

        let mut adds = AddBatch::default();

        for (user_op, opstamp) in user_operations_it.zip(stamps) {
            match user_op {
                UserOperation::Delete(term) => {
                    let query = TermQuery::new(term, IndexRecordOption::Basic);
                    let weight =
                        query.weight(EnableScoring::disabled_from_schema(&self.index.schema()))?;
                    let delete_operation = DeleteOperation {
                        opstamp,
                        target: weight,
                    };
                    self.delete_queue.push(delete_operation);
                }
                UserOperation::Add(document) => {
                    let add_operation = AddOperation { opstamp, document };
                    adds.push(add_operation);
                }
            }
        }
        self.send_add_documents_batch(adds)?;
        Ok(batch_opstamp)
    }

    fn send_add_documents_batch(&self, add_ops: AddBatch<D>) -> crate::Result<()> {
        if self.index_writer_status.is_alive() && self.operation_sender.send(add_ops).is_ok() {
            Ok(())
        } else {
            Err(error_in_index_worker_thread("An index writer was killed."))
        }
    }
}

impl<D: DocumentAccess> Drop for IndexWriter<D> {
    fn drop(&mut self) {
        self.segment_updater.kill();
        self.drop_sender();
        for work in self.workers_join_handle.drain(..) {
            let _ = work.join();
        }
    }
}

#[cfg(test)]
mod tests {
    use std::collections::{HashMap, HashSet};
    use std::net::Ipv6Addr;

    use columnar::{Cardinality, Column, MonotonicallyMappableToU128};
    use itertools::Itertools;
    use proptest::prop_oneof;
    use proptest::strategy::Strategy;

    use super::super::operation::UserOperation;
    use crate::collector::TopDocs;
    use crate::directory::error::LockError;
    use crate::error::*;
    use crate::indexer::index_writer::MEMORY_BUDGET_NUM_BYTES_MIN;
    use crate::indexer::NoMergePolicy;
    use crate::query::{BooleanQuery, Occur, Query, QueryParser, TermQuery};
    use crate::schema::document::DocValue;
    use crate::schema::{
        self, Facet, FacetOptions, IndexRecordOption, IpAddrOptions, NumericOptions, Schema,
        TextFieldIndexing, TextOptions, FAST, INDEXED, STORED, STRING, TEXT,
    };
    use crate::store::DOCSTORE_CACHE_CAPACITY;
    use crate::{
        DateTime, DocAddress, Document, Index, IndexSettings, IndexSortByField, IndexWriter, Order,
        ReloadPolicy, Term,
    };

    const LOREM: &str = "Doc Lorem ipsum dolor sit amet, consectetur adipiscing elit, sed do \
                         eiusmod tempor incididunt ut labore et dolore magna aliqua. Ut enim ad \
                         minim veniam, quis nostrud exercitation ullamco laboris nisi ut aliquip \
                         ex ea commodo consequat. Duis aute irure dolor in reprehenderit in \
                         voluptate velit esse cillum dolore eu fugiat nulla pariatur. Excepteur \
                         sint occaecat cupidatat non proident, sunt in culpa qui officia deserunt \
                         mollit anim id est laborum.";

    #[test]
    fn test_operations_group() {
        // an operations group with 2 items should cause 3 opstamps 0, 1, and 2.
        let mut schema_builder = schema::Schema::builder();
        let text_field = schema_builder.add_text_field("text", TEXT);
        let index = Index::create_in_ram(schema_builder.build());
        let index_writer = index.writer_for_tests().unwrap();
        let operations = vec![
            UserOperation::Add(doc!(text_field=>"a")),
            UserOperation::Add(doc!(text_field=>"b")),
        ];
        let batch_opstamp1 = index_writer.run(operations).unwrap();
        assert_eq!(batch_opstamp1, 2u64);
    }

    #[test]
    fn test_no_need_to_rewrite_delete_file_if_no_new_deletes() {
        let mut schema_builder = schema::Schema::builder();
        let text_field = schema_builder.add_text_field("text", TEXT);
        let index = Index::create_in_ram(schema_builder.build());

        let mut index_writer = index.writer_for_tests().unwrap();
        index_writer
            .add_document(doc!(text_field => "hello1"))
            .unwrap();
        index_writer
            .add_document(doc!(text_field => "hello2"))
            .unwrap();
        assert!(index_writer.commit().is_ok());

        let reader = index.reader().unwrap();
        let searcher = reader.searcher();
        assert_eq!(searcher.segment_readers().len(), 1);
        assert_eq!(searcher.segment_reader(0u32).num_docs(), 2);

        index_writer.delete_term(Term::from_field_text(text_field, "hello1"));
        assert!(index_writer.commit().is_ok());

        assert!(reader.reload().is_ok());
        let searcher = reader.searcher();
        assert_eq!(searcher.segment_readers().len(), 1);
        assert_eq!(searcher.segment_reader(0u32).num_docs(), 1);

        let previous_delete_opstamp = index.load_metas().unwrap().segments[0].delete_opstamp();

        // All docs containing hello1 have been already removed.
        // We should not update the delete meta.
        index_writer.delete_term(Term::from_field_text(text_field, "hello1"));
        assert!(index_writer.commit().is_ok());

        assert!(reader.reload().is_ok());
        let searcher = reader.searcher();
        assert_eq!(searcher.segment_readers().len(), 1);
        assert_eq!(searcher.segment_reader(0u32).num_docs(), 1);

        let after_delete_opstamp = index.load_metas().unwrap().segments[0].delete_opstamp();
        assert_eq!(after_delete_opstamp, previous_delete_opstamp);
    }

    #[test]
    fn test_ordered_batched_operations() {
        // * one delete for `doc!(field=>"a")`
        // * one add for `doc!(field=>"a")`
        // * one add for `doc!(field=>"b")`
        // * one delete for `doc!(field=>"b")`
        // after commit there is one doc with "a" and 0 doc with "b"
        let mut schema_builder = schema::Schema::builder();
        let text_field = schema_builder.add_text_field("text", TEXT);
        let index = Index::create_in_ram(schema_builder.build());
        let reader = index
            .reader_builder()
            .reload_policy(ReloadPolicy::Manual)
            .try_into()
            .unwrap();
        let mut index_writer = index.writer_for_tests().unwrap();
        let a_term = Term::from_field_text(text_field, "a");
        let b_term = Term::from_field_text(text_field, "b");
        let operations = vec![
            UserOperation::Delete(a_term),
            UserOperation::Add(doc!(text_field=>"a")),
            UserOperation::Add(doc!(text_field=>"b")),
            UserOperation::Delete(b_term),
        ];

        index_writer.run(operations).unwrap();
        index_writer.commit().expect("failed to commit");
        reader.reload().expect("failed to load searchers");

        let a_term = Term::from_field_text(text_field, "a");
        let b_term = Term::from_field_text(text_field, "b");

        let a_query = TermQuery::new(a_term, IndexRecordOption::Basic);
        let b_query = TermQuery::new(b_term, IndexRecordOption::Basic);

        let searcher = reader.searcher();

        let a_docs = searcher
            .search(&a_query, &TopDocs::with_limit(1))
            .expect("search for a failed");

        let b_docs = searcher
            .search(&b_query, &TopDocs::with_limit(1))
            .expect("search for b failed");

        assert_eq!(a_docs.len(), 1);
        assert_eq!(b_docs.len(), 0);
    }

    #[test]
    fn test_empty_operations_group() {
        let schema_builder = schema::Schema::builder();
        let index = Index::create_in_ram(schema_builder.build());
<<<<<<< HEAD
        let index_writer: IndexWriter = index.writer(3_000_000).unwrap();
=======
        let index_writer = index.writer_for_tests().unwrap();
>>>>>>> b525f653
        let operations1 = vec![];
        let batch_opstamp1 = index_writer.run(operations1).unwrap();
        assert_eq!(batch_opstamp1, 0u64);
        let operations2 = vec![];
        let batch_opstamp2 = index_writer.run(operations2).unwrap();
        assert_eq!(batch_opstamp2, 1u64);
    }

    #[test]
    fn test_lockfile_stops_duplicates() {
        let schema_builder = schema::Schema::builder();
        let index = Index::create_in_ram(schema_builder.build());
<<<<<<< HEAD
        let _index_writer: IndexWriter = index.writer(3_000_000).unwrap();
        match index.writer::<Document>(3_000_000) {
=======
        let _index_writer = index.writer_for_tests().unwrap();
        match index.writer_for_tests() {
>>>>>>> b525f653
            Err(TantivyError::LockFailure(LockError::LockBusy, _)) => {}
            _ => panic!("Expected a `LockFailure` error"),
        }
    }

    #[test]
    fn test_lockfile_already_exists_error_msg() {
        let schema_builder = schema::Schema::builder();
        let index = Index::create_in_ram(schema_builder.build());
        let _index_writer: IndexWriter = index.writer_for_tests().unwrap();
        match index.writer_for_tests::<Document>() {
            Err(err) => {
                let err_msg = err.to_string();
                assert!(err_msg.contains("already an `IndexWriter`"));
            }
            _ => panic!("Expected LockfileAlreadyExists error"),
        }
    }

    #[test]
    fn test_set_merge_policy() {
        let schema_builder = schema::Schema::builder();
        let index = Index::create_in_ram(schema_builder.build());
<<<<<<< HEAD
        let index_writer: IndexWriter = index.writer(3_000_000).unwrap();
=======
        let index_writer = index.writer_for_tests().unwrap();
>>>>>>> b525f653
        assert_eq!(
            format!("{:?}", index_writer.get_merge_policy()),
            "LogMergePolicy { min_num_segments: 8, max_docs_before_merge: 10000000, \
             min_layer_size: 10000, level_log_size: 0.75, del_docs_ratio_before_merge: 1.0 }"
        );
        let merge_policy = Box::<NoMergePolicy>::default();
        index_writer.set_merge_policy(merge_policy);
        assert_eq!(
            format!("{:?}", index_writer.get_merge_policy()),
            "NoMergePolicy"
        );
    }

    #[test]
    fn test_lockfile_released_on_drop() {
        let schema_builder = schema::Schema::builder();
        let index = Index::create_in_ram(schema_builder.build());
        {
<<<<<<< HEAD
            let _index_writer: IndexWriter = index.writer(3_000_000).unwrap();
            // the lock should be released when the
            // index_writer leaves the scope.
        }
        let _index_writer_two: IndexWriter = index.writer(3_000_000).unwrap();
=======
            let _index_writer = index.writer_for_tests().unwrap();
            // the lock should be released when the
            // index_writer leaves the scope.
        }
        let _index_writer_two = index.writer_for_tests().unwrap();
>>>>>>> b525f653
    }

    #[test]
    fn test_commit_and_rollback() -> crate::Result<()> {
        let mut schema_builder = schema::Schema::builder();
        let text_field = schema_builder.add_text_field("text", TEXT);
        let index = Index::create_in_ram(schema_builder.build());
        let reader = index
            .reader_builder()
            .reload_policy(ReloadPolicy::Manual)
            .try_into()?;
        let num_docs_containing = |s: &str| {
            let searcher = reader.searcher();
            let term = Term::from_field_text(text_field, s);
            searcher.doc_freq(&term).unwrap()
        };

        {
            // writing the segment
            let mut index_writer = index.writer_for_tests()?;
            index_writer.add_document(doc!(text_field=>"a"))?;
            index_writer.rollback()?;
            assert_eq!(index_writer.commit_opstamp(), 0u64);
            assert_eq!(num_docs_containing("a"), 0);
            index_writer.add_document(doc!(text_field=>"b"))?;
            index_writer.add_document(doc!(text_field=>"c"))?;
            index_writer.commit()?;
            reader.reload()?;
            assert_eq!(num_docs_containing("a"), 0);
            assert_eq!(num_docs_containing("b"), 1);
            assert_eq!(num_docs_containing("c"), 1);
        }
        reader.reload()?;
        reader.searcher();
        Ok(())
    }

    #[test]
    fn test_merge_on_empty_segments_single_segment() -> crate::Result<()> {
        let mut schema_builder = schema::Schema::builder();
        let text_field = schema_builder.add_text_field("text", TEXT);
        let index = Index::create_in_ram(schema_builder.build());
        let reader = index
            .reader_builder()
            .reload_policy(ReloadPolicy::Manual)
            .try_into()?;
        let num_docs_containing = |s: &str| {
            let term_a = Term::from_field_text(text_field, s);
            reader.searcher().doc_freq(&term_a).unwrap()
        };
        // writing the segment
        let mut index_writer = index.writer_for_tests().unwrap();
        index_writer.add_document(doc!(text_field=>"a"))?;
        index_writer.commit()?;
        //  this should create 1 segment

        let segments = index.searchable_segment_ids().unwrap();
        assert_eq!(segments.len(), 1);

        reader.reload().unwrap();
        assert_eq!(num_docs_containing("a"), 1);

        index_writer.delete_term(Term::from_field_text(text_field, "a"));
        index_writer.commit()?;

        reader.reload().unwrap();
        assert_eq!(num_docs_containing("a"), 0);

        index_writer.merge(&segments);
        index_writer.wait_merging_threads().unwrap();

        let segments = index.searchable_segment_ids().unwrap();
        assert_eq!(segments.len(), 0);

        Ok(())
    }

    #[test]
    fn test_merge_on_empty_segments() -> crate::Result<()> {
        let mut schema_builder = schema::Schema::builder();
        let text_field = schema_builder.add_text_field("text", TEXT);
        let index = Index::create_in_ram(schema_builder.build());
        let reader = index
            .reader_builder()
            .reload_policy(ReloadPolicy::Manual)
            .try_into()?;
        let num_docs_containing = |s: &str| {
            let term_a = Term::from_field_text(text_field, s);
            reader.searcher().doc_freq(&term_a).unwrap()
        };
        // writing the segment
        let mut index_writer = index.writer_for_tests().unwrap();
        index_writer.add_document(doc!(text_field=>"a"))?;
        index_writer.commit()?;
        index_writer.add_document(doc!(text_field=>"a"))?;
        index_writer.commit()?;
        index_writer.add_document(doc!(text_field=>"a"))?;
        index_writer.commit()?;
        index_writer.add_document(doc!(text_field=>"a"))?;
        index_writer.commit()?;
        //  this should create 4 segments

        let segments = index.searchable_segment_ids().unwrap();
        assert_eq!(segments.len(), 4);

        reader.reload().unwrap();
        assert_eq!(num_docs_containing("a"), 4);

        index_writer.delete_term(Term::from_field_text(text_field, "a"));
        index_writer.commit()?;

        reader.reload().unwrap();
        assert_eq!(num_docs_containing("a"), 0);

        index_writer.merge(&segments);
        index_writer.wait_merging_threads().unwrap();

        let segments = index.searchable_segment_ids().unwrap();
        assert_eq!(segments.len(), 0);

        Ok(())
    }

    #[test]
    fn test_with_merges() -> crate::Result<()> {
        let mut schema_builder = schema::Schema::builder();
        let text_field = schema_builder.add_text_field("text", TEXT);
        let index = Index::create_in_ram(schema_builder.build());
        let reader = index
            .reader_builder()
            .reload_policy(ReloadPolicy::Manual)
            .try_into()?;
        let num_docs_containing = |s: &str| {
            let term_a = Term::from_field_text(text_field, s);
            reader.searcher().doc_freq(&term_a).unwrap()
        };
        // writing the segment
        let mut index_writer = index.writer(MEMORY_BUDGET_NUM_BYTES_MIN).unwrap();
        // create 8 segments with 100 tiny docs
        for _doc in 0..100 {
            index_writer.add_document(doc!(text_field=>"a"))?;
        }
        index_writer.commit()?;
        for _doc in 0..100 {
            index_writer.add_document(doc!(text_field=>"a"))?;
        }
        //  this should create 8 segments and trigger a merge.
        index_writer.commit()?;
        index_writer.wait_merging_threads()?;
        reader.reload()?;
        assert_eq!(num_docs_containing("a"), 200);
        assert!(index.searchable_segments()?.len() < 8);
        Ok(())
    }

    #[test]
    fn test_prepare_with_commit_message() -> crate::Result<()> {
        let mut schema_builder = schema::Schema::builder();
        let text_field = schema_builder.add_text_field("text", TEXT);
        let index = Index::create_in_ram(schema_builder.build());

        let mut index_writer = index.writer_for_tests()?;
        for _doc in 0..100 {
            index_writer.add_document(doc!(text_field => "a"))?;
        }
        {
            let mut prepared_commit = index_writer.prepare_commit()?;
            prepared_commit.set_payload("first commit");
            prepared_commit.commit()?;
        }
        {
            let metas = index.load_metas()?;
            assert_eq!(metas.payload.unwrap(), "first commit");
        }
        for _doc in 0..100 {
            index_writer.add_document(doc!(text_field => "a"))?;
        }
        index_writer.commit()?;
        {
            let metas = index.load_metas()?;
            assert!(metas.payload.is_none());
        }
        Ok(())
    }

    #[test]
    fn test_prepare_but_rollback() -> crate::Result<()> {
        let mut schema_builder = schema::Schema::builder();
        let text_field = schema_builder.add_text_field("text", TEXT);
        let index = Index::create_in_ram(schema_builder.build());

        {
            // writing the segment
            let mut index_writer =
                index.writer_with_num_threads(4, MEMORY_BUDGET_NUM_BYTES_MIN * 4)?;
            // create 8 segments with 100 tiny docs
            for _doc in 0..100 {
                index_writer.add_document(doc!(text_field => "a"))?;
            }
            {
                let mut prepared_commit = index_writer.prepare_commit()?;
                prepared_commit.set_payload("first commit");
                prepared_commit.abort()?;
            }
            {
                let metas = index.load_metas()?;
                assert!(metas.payload.is_none());
            }
            for _doc in 0..100 {
                index_writer.add_document(doc!(text_field => "b"))?;
            }
            index_writer.commit()?;
        }
        let num_docs_containing = |s: &str| {
            let term_a = Term::from_field_text(text_field, s);
            index
                .reader_builder()
                .reload_policy(ReloadPolicy::Manual)
                .try_into()?
                .searcher()
                .doc_freq(&term_a)
        };
        assert_eq!(num_docs_containing("a")?, 0);
        assert_eq!(num_docs_containing("b")?, 100);
        Ok(())
    }

    #[test]
    fn test_add_then_delete_all_documents() {
        let mut schema_builder = schema::Schema::builder();
        let text_field = schema_builder.add_text_field("text", TEXT);
        let index = Index::create_in_ram(schema_builder.build());
        let reader = index
            .reader_builder()
            .reload_policy(ReloadPolicy::Manual)
            .try_into()
            .unwrap();
        let num_docs_containing = |s: &str| {
            reader.reload().unwrap();
            let searcher = reader.searcher();
            let term = Term::from_field_text(text_field, s);
            searcher.doc_freq(&term).unwrap()
        };
        let mut index_writer = index
            .writer_with_num_threads(4, MEMORY_BUDGET_NUM_BYTES_MIN * 4)
            .unwrap();

        let add_tstamp = index_writer.add_document(doc!(text_field => "a")).unwrap();
        let commit_tstamp = index_writer.commit().unwrap();
        assert!(commit_tstamp > add_tstamp);
        index_writer.delete_all_documents().unwrap();
        index_writer.commit().unwrap();

        // Search for documents with the same term that we added
        assert_eq!(num_docs_containing("a"), 0);
    }

    #[test]
    fn test_delete_all_documents_rollback_correct_stamp() {
        let mut schema_builder = schema::Schema::builder();
        let text_field = schema_builder.add_text_field("text", TEXT);
        let index = Index::create_in_ram(schema_builder.build());
        let mut index_writer = index
            .writer_with_num_threads(4, MEMORY_BUDGET_NUM_BYTES_MIN * 4)
            .unwrap();

        let add_tstamp = index_writer.add_document(doc!(text_field => "a")).unwrap();

        // commit documents - they are now available
        let first_commit = index_writer.commit();
        assert!(first_commit.is_ok());
        let first_commit_tstamp = first_commit.unwrap();
        assert!(first_commit_tstamp > add_tstamp);

        // delete_all_documents the index
        let clear_tstamp = index_writer.delete_all_documents().unwrap();
        assert_eq!(clear_tstamp, add_tstamp);

        // commit the clear command - now documents aren't available
        let second_commit = index_writer.commit();
        assert!(second_commit.is_ok());
        let second_commit_tstamp = second_commit.unwrap();

        // add new documents again
        for _ in 0..100 {
            index_writer.add_document(doc!(text_field => "b")).unwrap();
        }

        // rollback to last commit, when index was empty
        let rollback = index_writer.rollback();
        assert!(rollback.is_ok());
        let rollback_tstamp = rollback.unwrap();
        assert_eq!(rollback_tstamp, second_commit_tstamp);

        // working with an empty index == no documents
        let term_b = Term::from_field_text(text_field, "b");
        assert_eq!(
            index
                .reader()
                .unwrap()
                .searcher()
                .doc_freq(&term_b)
                .unwrap(),
            0
        );
    }

    #[test]
    fn test_delete_all_documents_then_add() {
        let mut schema_builder = schema::Schema::builder();
        let text_field = schema_builder.add_text_field("text", TEXT);
        let index = Index::create_in_ram(schema_builder.build());
        // writing the segment
        let mut index_writer = index
            .writer_with_num_threads(4, MEMORY_BUDGET_NUM_BYTES_MIN * 4)
            .unwrap();
        let res = index_writer.delete_all_documents();
        assert!(res.is_ok());

        assert!(index_writer.commit().is_ok());
        // add one simple doc
        index_writer.add_document(doc!(text_field => "a")).unwrap();
        assert!(index_writer.commit().is_ok());

        let term_a = Term::from_field_text(text_field, "a");
        // expect the document with that term to be in the index
        assert_eq!(
            index
                .reader()
                .unwrap()
                .searcher()
                .doc_freq(&term_a)
                .unwrap(),
            1
        );
    }

    #[test]
    fn test_delete_all_documents_and_rollback() {
        let mut schema_builder = schema::Schema::builder();
        let text_field = schema_builder.add_text_field("text", TEXT);
        let index = Index::create_in_ram(schema_builder.build());
        let mut index_writer = index
            .writer_with_num_threads(4, MEMORY_BUDGET_NUM_BYTES_MIN * 4)
            .unwrap();

        // add one simple doc
        assert!(index_writer.add_document(doc!(text_field => "a")).is_ok());
        let comm = index_writer.commit();
        assert!(comm.is_ok());
        let commit_tstamp = comm.unwrap();

        // clear but don't commit!
        let clear_tstamp = index_writer.delete_all_documents().unwrap();
        // clear_tstamp should reset to before the last commit
        assert!(clear_tstamp < commit_tstamp);

        // rollback
        let _rollback_tstamp = index_writer.rollback().unwrap();
        // Find original docs in the index
        let term_a = Term::from_field_text(text_field, "a");
        // expect the document with that term to be in the index
        assert_eq!(
            index
                .reader()
                .unwrap()
                .searcher()
                .doc_freq(&term_a)
                .unwrap(),
            1
        );
    }

    #[test]
    fn test_delete_all_documents_empty_index() {
        let schema_builder = schema::Schema::builder();
        let index = Index::create_in_ram(schema_builder.build());
<<<<<<< HEAD
        let mut index_writer: IndexWriter = index.writer_with_num_threads(4, 12_000_000).unwrap();
=======
        let mut index_writer = index
            .writer_with_num_threads(4, MEMORY_BUDGET_NUM_BYTES_MIN * 4)
            .unwrap();
>>>>>>> b525f653
        let clear = index_writer.delete_all_documents();
        let commit = index_writer.commit();
        assert!(clear.is_ok());
        assert!(commit.is_ok());
    }

    #[test]
    fn test_delete_all_documents_index_twice() {
        let schema_builder = schema::Schema::builder();
        let index = Index::create_in_ram(schema_builder.build());
<<<<<<< HEAD
        let mut index_writer: IndexWriter = index.writer_with_num_threads(4, 12_000_000).unwrap();
=======
        let mut index_writer = index
            .writer_with_num_threads(4, MEMORY_BUDGET_NUM_BYTES_MIN * 4)
            .unwrap();
>>>>>>> b525f653
        let clear = index_writer.delete_all_documents();
        let commit = index_writer.commit();
        assert!(clear.is_ok());
        assert!(commit.is_ok());
        let clear_again = index_writer.delete_all_documents();
        let commit_again = index_writer.commit();
        assert!(clear_again.is_ok());
        assert!(commit_again.is_ok());
    }

    #[test]
    fn test_delete_and_merge_removes_terms_fast_field_dict() {
        let mut schema_builder = schema::Schema::builder();
        let text_field = schema_builder.add_text_field("text", STRING | FAST);
        let schema = schema_builder.build();

        let index = Index::builder().schema(schema).create_in_ram().unwrap();
        let mut index_writer = index.writer_for_tests().unwrap();
        index_writer
            .add_document(doc!(text_field => "one"))
            .unwrap();
        index_writer
            .add_document(doc!(text_field => "two"))
            .unwrap();
        index_writer
            .add_document(doc!(text_field => "three"))
            .unwrap();
        index_writer.commit().unwrap();
        let index_reader = index.reader().unwrap();
        let searcher = index_reader.searcher();
        let segment_reader = searcher.segment_reader(0);
        let text_fast_field = segment_reader.fast_fields().str("text").unwrap().unwrap();
        let mut buffer = String::new();
        assert!(text_fast_field.ord_to_str(0, &mut buffer).unwrap());
        assert_eq!(buffer, "one");
        assert!(text_fast_field.ord_to_str(1, &mut buffer).unwrap());
        assert_eq!(buffer, "three");
        assert!(text_fast_field.ord_to_str(2, &mut buffer).unwrap());
        assert_eq!(buffer, "two");
        assert!(!text_fast_field.ord_to_str(3, &mut buffer).unwrap());

        assert_eq!(segment_reader.max_doc(), 3);
        index_writer.delete_term(Term::from_field_text(text_field, "three"));
        index_writer.commit().unwrap();
        index_writer
            .merge(&[segment_reader.segment_id()])
            .wait()
            .unwrap();
        index_reader.reload().unwrap();
        let searcher = index_reader.searcher();
        let segment_reader = searcher.segment_reader(0);
        assert_eq!(segment_reader.max_doc(), 2);
        let text_fast_field = segment_reader.fast_fields().str("text").unwrap().unwrap();
        let mut buffer = String::new();
        assert!(text_fast_field.ord_to_str(0, &mut buffer).unwrap());
        assert_eq!(buffer, "one");
        assert!(text_fast_field.ord_to_str(1, &mut buffer).unwrap());
        assert_eq!(buffer, "two");
        assert!(!text_fast_field.ord_to_str(2, &mut buffer).unwrap());
        assert!(text_fast_field.term_ords(0).eq([0].into_iter()));
        assert!(text_fast_field.term_ords(1).eq([1].into_iter()));
    }

    #[test]
    fn test_delete_with_sort_by_field() -> crate::Result<()> {
        let mut schema_builder = schema::Schema::builder();
        let id_field = schema_builder.add_u64_field("id", INDEXED | schema::STORED | FAST);
        let schema = schema_builder.build();

        let settings = IndexSettings {
            sort_by_field: Some(IndexSortByField {
                field: "id".to_string(),
                order: Order::Desc,
            }),
            ..Default::default()
        };

        let index = Index::builder()
            .schema(schema)
            .settings(settings)
            .create_in_ram()?;
        let index_reader = index.reader()?;
        let mut index_writer = index.writer_for_tests()?;

        // create and delete docs in same commit
        for id in 0u64..5u64 {
            index_writer.add_document(doc!(id_field => id))?;
        }
        for id in 2u64..4u64 {
            index_writer.delete_term(Term::from_field_u64(id_field, id));
        }
        for id in 5u64..10u64 {
            index_writer.add_document(doc!(id_field => id))?;
        }
        index_writer.commit()?;
        index_reader.reload()?;

        let searcher = index_reader.searcher();
        assert_eq!(searcher.segment_readers().len(), 1);

        let segment_reader = searcher.segment_reader(0);
        assert_eq!(segment_reader.num_docs(), 8);
        assert_eq!(segment_reader.max_doc(), 10);
        let fast_field_reader = segment_reader.fast_fields().u64("id")?;

        let in_order_alive_ids: Vec<u64> = segment_reader
            .doc_ids_alive()
            .flat_map(|doc| fast_field_reader.values_for_doc(doc))
            .collect();
        assert_eq!(&in_order_alive_ids[..], &[9, 8, 7, 6, 5, 4, 1, 0]);
        Ok(())
    }

    #[test]
    fn test_delete_query_with_sort_by_field() -> crate::Result<()> {
        let mut schema_builder = schema::Schema::builder();
        let id_field = schema_builder.add_u64_field("id", INDEXED | schema::STORED | FAST);
        let schema = schema_builder.build();

        let settings = IndexSettings {
            sort_by_field: Some(IndexSortByField {
                field: "id".to_string(),
                order: Order::Desc,
            }),
            ..Default::default()
        };

        let index = Index::builder()
            .schema(schema)
            .settings(settings)
            .create_in_ram()?;
        let index_reader = index.reader()?;
        let mut index_writer = index.writer_for_tests()?;

        // create and delete docs in same commit
        for id in 0u64..5u64 {
            index_writer.add_document(doc!(id_field => id))?;
        }
        for id in 1u64..4u64 {
            let term = Term::from_field_u64(id_field, id);
            let not_term = Term::from_field_u64(id_field, 2);
            let term = Box::new(TermQuery::new(term, Default::default()));
            let not_term = Box::new(TermQuery::new(not_term, Default::default()));

            let query: BooleanQuery = vec![
                (Occur::Must, term as Box<dyn Query>),
                (Occur::MustNot, not_term as Box<dyn Query>),
            ]
            .into();

            index_writer.delete_query(Box::new(query))?;
        }
        for id in 5u64..10u64 {
            index_writer.add_document(doc!(id_field => id))?;
        }
        index_writer.commit()?;
        index_reader.reload()?;

        let searcher = index_reader.searcher();
        assert_eq!(searcher.segment_readers().len(), 1);

        let segment_reader = searcher.segment_reader(0);
        assert_eq!(segment_reader.num_docs(), 8);
        assert_eq!(segment_reader.max_doc(), 10);
        let fast_field_reader = segment_reader.fast_fields().u64("id")?;
        let in_order_alive_ids: Vec<u64> = segment_reader
            .doc_ids_alive()
            .flat_map(|doc| fast_field_reader.values_for_doc(doc))
            .collect();
        assert_eq!(&in_order_alive_ids[..], &[9, 8, 7, 6, 5, 4, 2, 0]);
        Ok(())
    }

    #[derive(Debug, Clone, Copy)]
    enum IndexingOp {
        AddDoc { id: u64 },
        DeleteDoc { id: u64 },
        DeleteDocQuery { id: u64 },
        Commit,
        Merge,
    }

    fn balanced_operation_strategy() -> impl Strategy<Value = IndexingOp> {
        prop_oneof![
            (0u64..20u64).prop_map(|id| IndexingOp::DeleteDoc { id }),
            (0u64..20u64).prop_map(|id| IndexingOp::DeleteDocQuery { id }),
            (0u64..20u64).prop_map(|id| IndexingOp::AddDoc { id }),
            (0u64..1u64).prop_map(|_| IndexingOp::Commit),
            (0u64..1u64).prop_map(|_| IndexingOp::Merge),
        ]
    }

    fn adding_operation_strategy() -> impl Strategy<Value = IndexingOp> {
        prop_oneof![
            5 => (0u64..100u64).prop_map(|id| IndexingOp::DeleteDoc { id }),
            5 => (0u64..100u64).prop_map(|id| IndexingOp::DeleteDocQuery { id }),
            50 => (0u64..100u64).prop_map(|id| IndexingOp::AddDoc { id }),
            2 => (0u64..1u64).prop_map(|_| IndexingOp::Commit),
            1 => (0u64..1u64).prop_map(|_| IndexingOp::Merge),
        ]
    }

    fn expected_ids(ops: &[IndexingOp]) -> (HashMap<u64, u64>, HashSet<u64>) {
        let mut existing_ids = HashMap::new();
        let mut deleted_ids = HashSet::new();
        for &op in ops {
            match op {
                IndexingOp::AddDoc { id } => {
                    *existing_ids.entry(id).or_insert(0) += 1;
                    deleted_ids.remove(&id);
                }
                IndexingOp::DeleteDoc { id } => {
                    existing_ids.remove(&id);
                    deleted_ids.insert(id);
                }
                IndexingOp::DeleteDocQuery { id } => {
                    existing_ids.remove(&id);
                    deleted_ids.insert(id);
                }
                _ => {}
            }
        }
        (existing_ids, deleted_ids)
    }

    fn get_id_list(ops: &[IndexingOp]) -> Vec<u64> {
        let mut id_list = Vec::new();
        for &op in ops {
            match op {
                IndexingOp::AddDoc { id } => {
                    id_list.push(id);
                }
                IndexingOp::DeleteDoc { id } => {
                    id_list.retain(|el| *el != id);
                }
                IndexingOp::DeleteDocQuery { id } => {
                    id_list.retain(|el| *el != id);
                }
                _ => {}
            }
        }
        id_list
    }

    fn test_operation_strategy(
        ops: &[IndexingOp],
        sort_index: bool,
        force_end_merge: bool,
    ) -> crate::Result<Index> {
        let mut schema_builder = schema::Schema::builder();
        let ip_field = schema_builder.add_ip_addr_field("ip", FAST | INDEXED | STORED);
        let ips_field = schema_builder
            .add_ip_addr_field("ips", IpAddrOptions::default().set_fast().set_indexed());
        let i64_field = schema_builder.add_i64_field("i64", INDEXED);
        let id_field = schema_builder.add_u64_field("id", FAST | INDEXED | STORED);
        let id_opt_field = schema_builder.add_u64_field("id_opt", FAST | INDEXED | STORED);
        let f64_field = schema_builder.add_f64_field("f64", INDEXED);
        let date_field = schema_builder.add_date_field("date", INDEXED);
        let bytes_field = schema_builder.add_bytes_field("bytes", FAST | INDEXED | STORED);
        let bool_field = schema_builder.add_bool_field("bool", FAST | INDEXED | STORED);
        let text_field = schema_builder.add_text_field(
            "text_field",
            TextOptions::default()
                .set_indexing_options(
                    TextFieldIndexing::default()
                        .set_index_option(schema::IndexRecordOption::WithFreqsAndPositions),
                )
                .set_stored(),
        );

        let large_text_field = schema_builder.add_text_field("large_text_field", TEXT | STORED);
        let multi_text_fields = schema_builder.add_text_field("multi_text_fields", TEXT | STORED);

        let multi_numbers = schema_builder.add_u64_field(
            "multi_numbers",
            NumericOptions::default().set_fast().set_stored(),
        );
        let multi_bools = schema_builder.add_bool_field(
            "multi_bools",
            NumericOptions::default().set_fast().set_stored(),
        );
        let facet_field = schema_builder.add_facet_field("facet", FacetOptions::default());
        let schema = schema_builder.build();
        let settings = if sort_index {
            IndexSettings {
                sort_by_field: Some(IndexSortByField {
                    field: "id_opt".to_string(),
                    order: Order::Asc,
                }),
                ..Default::default()
            }
        } else {
            IndexSettings {
                ..Default::default()
            }
        };
        let index = Index::builder()
            .schema(schema)
            .settings(settings)
            .create_in_ram()?;
        let mut index_writer = index.writer_for_tests()?;
        index_writer.set_merge_policy(Box::new(NoMergePolicy));

        let old_reader = index.reader()?;

        let id_exists = |id| id % 3 != 0; // 0 does not exist

        let multi_text_field_text1 = "test1 test2 test3 test1 test2 test3";
        // rotate left
        let multi_text_field_text2 = "test2 test3 test1 test2 test3 test1";
        // rotate right
        let multi_text_field_text3 = "test3 test1 test2 test3 test1 test2";

        let ip_from_id = |id| Ipv6Addr::from_u128(id as u128);

        for &op in ops {
            match op {
                IndexingOp::AddDoc { id } => {
                    let facet = Facet::from(&("/cola/".to_string() + &id.to_string()));
                    let ip = ip_from_id(id);

                    if !id_exists(id) {
                        // every 3rd doc has no ip field
                        index_writer.add_document(doc!(
                            id_field=>id,
                        ))?;
                    } else {
                        index_writer.add_document(doc!(id_field=>id,
                                bytes_field => id.to_le_bytes().as_slice(),
                                id_opt_field => id,
                                ip_field => ip,
                                ips_field => ip,
                                ips_field => ip,
                                multi_numbers=> id,
                                multi_numbers => id,
                                bool_field => (id % 2u64) != 0,
                                i64_field => id as i64,
                                f64_field => id as f64,
                                date_field => DateTime::from_timestamp_secs(id as i64),
                                multi_bools => (id % 2u64) != 0,
                                multi_bools => (id % 2u64) == 0,
                                text_field => id.to_string(),
                                facet_field => facet,
                                large_text_field => LOREM,
                                multi_text_fields => multi_text_field_text1,
                                multi_text_fields => multi_text_field_text2,
                                multi_text_fields => multi_text_field_text3,
                        ))?;
                    }
                }
                IndexingOp::DeleteDoc { id } => {
                    index_writer.delete_term(Term::from_field_u64(id_field, id));
                }
                IndexingOp::DeleteDocQuery { id } => {
                    let term = Term::from_field_u64(id_field, id);
                    let query = TermQuery::new(term, Default::default());
                    index_writer.delete_query(Box::new(query))?;
                }
                IndexingOp::Commit => {
                    index_writer.commit()?;
                }
                IndexingOp::Merge => {
                    let mut segment_ids = index
                        .searchable_segment_ids()
                        .expect("Searchable segments failed.");
                    segment_ids.sort();
                    if segment_ids.len() >= 2 {
                        index_writer.merge(&segment_ids).wait().unwrap();
                        assert!(index_writer.segment_updater().wait_merging_thread().is_ok());
                    }
                }
            }
        }
        index_writer.commit()?;

        let searcher = index.reader()?.searcher();
        let num_segments_before_merge = searcher.segment_readers().len();
        if force_end_merge {
            index_writer.wait_merging_threads()?;
            let mut index_writer: IndexWriter = index.writer_for_tests()?;
            let segment_ids = index
                .searchable_segment_ids()
                .expect("Searchable segments failed.");
            if segment_ids.len() >= 2 {
                index_writer.merge(&segment_ids).wait().unwrap();
                assert!(index_writer.wait_merging_threads().is_ok());
            }
        }
        let num_segments_after_merge = searcher.segment_readers().len();

        old_reader.reload()?;
        let old_searcher = old_reader.searcher();

        let ids_old_searcher: HashSet<u64> = old_searcher
            .segment_readers()
            .iter()
            .flat_map(|segment_reader| {
                let ff_reader = segment_reader.fast_fields().u64("id").unwrap();
                segment_reader
                    .doc_ids_alive()
                    .flat_map(move |doc| ff_reader.values_for_doc(doc).collect_vec().into_iter())
            })
            .collect();

        let ids: HashSet<u64> = searcher
            .segment_readers()
            .iter()
            .flat_map(|segment_reader| {
                let ff_reader = segment_reader.fast_fields().u64("id").unwrap();
                segment_reader
                    .doc_ids_alive()
                    .flat_map(move |doc| ff_reader.values_for_doc(doc).collect_vec().into_iter())
            })
            .collect();

        let (expected_ids_and_num_occurrences, deleted_ids) = expected_ids(ops);

        let id_list = get_id_list(ops);

        // multivalue fast field content
        let mut all_ips = Vec::new();
        let mut num_ips = 0;
        for segment_reader in searcher.segment_readers().iter() {
            let ip_reader: Column<Ipv6Addr> = segment_reader
                .fast_fields()
                .column_opt("ips")
                .unwrap()
                .unwrap();
            for doc in segment_reader.doc_ids_alive() {
                all_ips.extend(ip_reader.values_for_doc(doc));
            }
            num_ips += ip_reader.values.num_vals();
        }

        let num_docs_expected = expected_ids_and_num_occurrences
            .values()
            .map(|id_occurrences| *id_occurrences as usize)
            .sum::<usize>();

        let num_docs_with_values = expected_ids_and_num_occurrences
            .iter()
            .filter(|(id, _id_occurrences)| id_exists(**id))
            .map(|(_, id_occurrences)| *id_occurrences as usize)
            .sum::<usize>();

        assert_eq!(searcher.num_docs() as usize, num_docs_expected);
        assert_eq!(old_searcher.num_docs() as usize, num_docs_expected);
        assert_eq!(
            ids_old_searcher,
            expected_ids_and_num_occurrences
                .keys()
                .cloned()
                .collect::<HashSet<_>>()
        );
        assert_eq!(
            ids,
            expected_ids_and_num_occurrences
                .keys()
                .cloned()
                .collect::<HashSet<_>>()
        );

        if force_end_merge && num_segments_before_merge > 1 && num_segments_after_merge == 1 {
            let mut expected_multi_ips: Vec<_> = id_list
                .iter()
                .filter(|id| id_exists(**id))
                .flat_map(|id| vec![ip_from_id(*id), ip_from_id(*id)])
                .collect();
            assert_eq!(num_ips, expected_multi_ips.len() as u32);

            expected_multi_ips.sort();
            all_ips.sort();
            assert_eq!(expected_multi_ips, all_ips);

            // Test fastfield num_docs
            let num_docs: usize = searcher
                .segment_readers()
                .iter()
                .map(|segment_reader| {
                    let ff_reader = segment_reader
                        .fast_fields()
                        .column_opt::<Ipv6Addr>("ips")
                        .unwrap()
                        .unwrap();
                    ff_reader.num_docs() as usize
                })
                .sum();
            assert_eq!(num_docs, num_docs_expected);
        }

        // Load all ips addr
        let mut ips: HashSet<Ipv6Addr> = Default::default();
        for reader in searcher.segment_readers() {
            if let Some(ff_reader) = reader.fast_fields().column_opt::<Ipv6Addr>("ips").unwrap() {
                for doc in reader.doc_ids_alive() {
                    ips.extend(ff_reader.values_for_doc(doc));
                }
            }
        }

        let expected_ips = expected_ids_and_num_occurrences
            .keys()
            .flat_map(|id| {
                if !id_exists(*id) {
                    None
                } else {
                    Some(Ipv6Addr::from_u128(*id as u128))
                }
            })
            .collect::<HashSet<_>>();
        assert_eq!(ips, expected_ips);

        let expected_ips = expected_ids_and_num_occurrences
            .keys()
            .filter_map(|id| {
                if !id_exists(*id) {
                    None
                } else {
                    Some(Ipv6Addr::from_u128(*id as u128))
                }
            })
            .collect::<HashSet<_>>();

        let mut ips: HashSet<Ipv6Addr> = Default::default();
        for reader in searcher.segment_readers() {
            if let Some(ff_reader) = reader.fast_fields().column_opt::<Ipv6Addr>("ips").unwrap() {
                for doc in reader.doc_ids_alive() {
                    ips.extend(ff_reader.values_for_doc(doc));
                }
            }
        }
        assert_eq!(ips, expected_ips);

        // multivalue fast field tests
        for segment_reader in searcher.segment_readers().iter() {
            let id_reader = segment_reader.fast_fields().u64("id").unwrap();
            let ff_reader = segment_reader
                .fast_fields()
                .column_opt("multi_numbers")
                .unwrap()
                .unwrap();
            let bool_ff_reader = segment_reader
                .fast_fields()
                .column_opt::<bool>("multi_bools")
                .unwrap()
                .unwrap();
            for doc in segment_reader.doc_ids_alive() {
                let id = id_reader.first(doc).unwrap();

                let vals: Vec<u64> = ff_reader.values_for_doc(doc).collect();
                if id_exists(id) {
                    assert_eq!(vals.len(), 2);
                    assert_eq!(vals[0], vals[1]);
                    assert!(expected_ids_and_num_occurrences.contains_key(&vals[0]));
                    assert_eq!(id_reader.first(doc), Some(vals[0]));
                } else {
                    assert_eq!(vals.len(), 0);
                }

                let bool_vals: Vec<bool> = bool_ff_reader.values_for_doc(doc).collect();
                if id_exists(id) {
                    assert_eq!(bool_vals.len(), 2);
                    assert_ne!(bool_vals[0], bool_vals[1]);
                } else {
                    assert_eq!(bool_vals.len(), 0);
                }
            }
        }

        // doc store tests
        for segment_reader in searcher.segment_readers().iter() {
            let store_reader = segment_reader
                .get_store_reader(DOCSTORE_CACHE_CAPACITY)
                .unwrap();
            // test store iterator
            for doc in store_reader.iter::<Document>(segment_reader.alive_bitset()) {
                let id = doc.unwrap().get_first(id_field).unwrap().as_u64().unwrap();
                assert!(expected_ids_and_num_occurrences.contains_key(&id));
            }
            // test store random access
            for doc_id in segment_reader.doc_ids_alive() {
                let id = store_reader
                    .get::<Document>(doc_id)
                    .unwrap()
                    .get_first(id_field)
                    .unwrap()
                    .as_u64()
                    .unwrap();
                assert!(expected_ids_and_num_occurrences.contains_key(&id));
                if id_exists(id) {
                    let id2 = store_reader
                        .get::<Document>(doc_id)
                        .unwrap()
                        .get_first(multi_numbers)
                        .unwrap()
                        .as_u64()
                        .unwrap();
                    assert_eq!(id, id2);
                    let bool = store_reader
                        .get::<Document>(doc_id)
                        .unwrap()
                        .get_first(bool_field)
                        .unwrap()
                        .as_bool()
                        .unwrap();
                    let doc = store_reader.get::<Document>(doc_id).unwrap();
                    let mut bool2 = doc.get_all(multi_bools);
                    assert_eq!(bool, bool2.next().unwrap().as_bool().unwrap());
                    assert_ne!(bool, bool2.next().unwrap().as_bool().unwrap());
                    assert_eq!(None, bool2.next())
                }
            }
        }
        // test search
        let do_search = |term: &str, field| {
            let query = QueryParser::for_index(&index, vec![field])
                .parse_query(term)
                .unwrap();
            let top_docs: Vec<(f32, DocAddress)> =
                searcher.search(&query, &TopDocs::with_limit(1000)).unwrap();

            top_docs.iter().map(|el| el.1).collect::<Vec<_>>()
        };

        let do_search2 = |term: Term| {
            let query = TermQuery::new(term, IndexRecordOption::Basic);
            let top_docs: Vec<(f32, DocAddress)> =
                searcher.search(&query, &TopDocs::with_limit(1000)).unwrap();

            top_docs.iter().map(|el| el.1).collect::<Vec<_>>()
        };

        for (id, count) in &expected_ids_and_num_occurrences {
            let (existing_id, count) = (*id, *count);
            let get_num_hits = |field| do_search(&existing_id.to_string(), field).len() as u64;
            assert_eq!(get_num_hits(id_field), count);
            if !id_exists(existing_id) {
                continue;
            }
            assert_eq!(get_num_hits(text_field), count);
            assert_eq!(get_num_hits(i64_field), count);
            assert_eq!(get_num_hits(f64_field), count);

            // Test multi text
            assert_eq!(
                do_search("\"test1 test2\"", multi_text_fields).len(),
                num_docs_with_values
            );
            assert_eq!(
                do_search("\"test2 test3\"", multi_text_fields).len(),
                num_docs_with_values
            );

            // Test bytes
            let term = Term::from_field_bytes(bytes_field, existing_id.to_le_bytes().as_slice());
            assert_eq!(do_search2(term).len() as u64, count);

            // Test date
            let term = Term::from_field_date(
                date_field,
                DateTime::from_timestamp_secs(existing_id as i64),
            );
            assert_eq!(do_search2(term).len() as u64, count);
        }
        for deleted_id in deleted_ids {
            let assert_field = |field| {
                assert_eq!(do_search(&deleted_id.to_string(), field).len() as u64, 0);
            };
            assert_field(text_field);
            assert_field(f64_field);
            assert_field(i64_field);
            assert_field(id_field);

            // Test bytes
            let term = Term::from_field_bytes(bytes_field, deleted_id.to_le_bytes().as_slice());
            assert_eq!(do_search2(term).len() as u64, 0);

            // Test date
            let term =
                Term::from_field_date(date_field, DateTime::from_timestamp_secs(deleted_id as i64));
            assert_eq!(do_search2(term).len() as u64, 0);
        }
        // search ip address
        //
        for (existing_id, count) in &expected_ids_and_num_occurrences {
            let (existing_id, count) = (*existing_id, *count);
            if !id_exists(existing_id) {
                continue;
            }
            let do_search_ip_field = |term: &str| do_search(term, ip_field).len() as u64;
            let ip_addr = Ipv6Addr::from_u128(existing_id as u128);
            // Test incoming ip as ipv6
            assert_eq!(do_search_ip_field(&format!("\"{ip_addr}\"")), count);

            let term = Term::from_field_ip_addr(ip_field, ip_addr);
            assert_eq!(do_search2(term).len() as u64, count);

            // Test incoming ip as ipv4
            if let Some(ip_addr) = ip_addr.to_ipv4_mapped() {
                assert_eq!(do_search_ip_field(&format!("\"{ip_addr}\"")), count);
            }
        }

        // assert data is like expected
        //
        for (existing_id, count) in expected_ids_and_num_occurrences.iter().take(10) {
            let (existing_id, count) = (*existing_id, *count);
            if !id_exists(existing_id) {
                continue;
            }
            let gen_query_inclusive = |field: &str, from: Ipv6Addr, to: Ipv6Addr| {
                format!("{}:[{} TO {}]", field, &from.to_string(), &to.to_string())
            };
            let ip = ip_from_id(existing_id);

            let do_search_ip_field = |term: &str| do_search(term, ip_field).len() as u64;
            // Range query on single value field
            let query = gen_query_inclusive("ip", ip, ip);
            assert_eq!(do_search_ip_field(&query), count);

            // Range query on multi value field
            let query = gen_query_inclusive("ips", ip, ip);

            assert_eq!(do_search_ip_field(&query), count);
        }

        // ip range query on fast field
        //
        for (existing_id, count) in expected_ids_and_num_occurrences.iter().take(10) {
            let (existing_id, count) = (*existing_id, *count);
            if !id_exists(existing_id) {
                continue;
            }
            let gen_query_inclusive = |field: &str, from: Ipv6Addr, to: Ipv6Addr| {
                format!("{}:[{} TO {}]", field, &from.to_string(), &to.to_string())
            };
            let ip = ip_from_id(existing_id);

            let do_search_ip_field = |term: &str| do_search(term, ip_field).len() as u64;
            // Range query on single value field
            let query = gen_query_inclusive("ip", ip, ip);
            assert_eq!(do_search_ip_field(&query), count);

            // Range query on multi value field
            let query = gen_query_inclusive("ips", ip, ip);
            assert_eq!(do_search_ip_field(&query), count);
        }

        // test facets
        for segment_reader in searcher.segment_readers().iter() {
            let facet_reader = segment_reader.facet_reader("facet").unwrap();
            let ff_reader = segment_reader
                .fast_fields()
                .u64("id")
                .unwrap()
                .first_or_default_col(9999);
            for doc_id in segment_reader.doc_ids_alive() {
                let id = ff_reader.get_val(doc_id);
                if !id_exists(id) {
                    continue;
                }
                let facet_ords: Vec<u64> = facet_reader.facet_ords(doc_id).collect();
                assert_eq!(facet_ords.len(), 1);
                let mut facet = Facet::default();
                facet_reader
                    .facet_from_ord(facet_ords[0], &mut facet)
                    .unwrap();
                let facet_expected = Facet::from(&("/cola/".to_string() + &id.to_string()));

                assert_eq!(facet, facet_expected);
            }
        }

        // Test if index property is in sort order
        if sort_index {
            // load all id_opt in each segment and check they are in order

            for reader in searcher.segment_readers() {
                let (ff_reader, _) = reader.fast_fields().u64_lenient("id_opt").unwrap().unwrap();
                let mut ids_in_segment: Vec<u64> = Vec::new();

                for doc in 0..reader.num_docs() {
                    ids_in_segment.extend(ff_reader.values_for_doc(doc));
                }

                assert!(is_sorted(&ids_in_segment));

                fn is_sorted<T>(data: &[T]) -> bool
                where T: Ord {
                    data.windows(2).all(|w| w[0] <= w[1])
                }
            }
        }
        Ok(index)
    }

    #[test]
    fn test_sort_index_on_opt_field_regression() {
        assert!(test_operation_strategy(
            &[
                IndexingOp::AddDoc { id: 81 },
                IndexingOp::AddDoc { id: 70 },
                IndexingOp::DeleteDoc { id: 70 }
            ],
            true,
            false
        )
        .is_ok());
    }

    #[test]
    fn test_ip_range_query_multivalue_bug() {
        assert!(test_operation_strategy(
            &[
                IndexingOp::AddDoc { id: 2 },
                IndexingOp::Commit,
                IndexingOp::AddDoc { id: 1 },
                IndexingOp::AddDoc { id: 1 },
                IndexingOp::Commit,
                IndexingOp::Merge
            ],
            true,
            false
        )
        .is_ok());
    }

    #[test]
    fn test_ff_num_ips_regression() {
        assert!(test_operation_strategy(
            &[
                IndexingOp::AddDoc { id: 13 },
                IndexingOp::AddDoc { id: 1 },
                IndexingOp::Commit,
                IndexingOp::DeleteDocQuery { id: 13 },
                IndexingOp::AddDoc { id: 1 },
                IndexingOp::Commit,
            ],
            false,
            true
        )
        .is_ok());
    }

    #[test]
    fn test_minimal_sort_force_end_merge() {
        assert!(test_operation_strategy(
            &[IndexingOp::AddDoc { id: 23 }, IndexingOp::AddDoc { id: 13 },],
            false,
            false
        )
        .is_ok());
    }

    #[test]
    fn test_minimal_sort() {
        let mut schema_builder = Schema::builder();
        let val = schema_builder.add_u64_field("val", FAST);
        let id = schema_builder.add_u64_field("id", FAST);
        let schema = schema_builder.build();
        let settings = IndexSettings {
            sort_by_field: Some(IndexSortByField {
                field: "id".to_string(),
                order: Order::Asc,
            }),
            ..Default::default()
        };
        let index = Index::builder()
            .schema(schema)
            .settings(settings)
            .create_in_ram()
            .unwrap();
        let mut writer = index.writer_for_tests().unwrap();
        writer
            .add_document(doc!(id=> 3u64, val=>4u64, val=>4u64))
            .unwrap();
        writer
            .add_document(doc!(id=> 2u64, val=>2u64, val=>2u64))
            .unwrap();
        writer
            .add_document(doc!(id=> 1u64, val=>1u64, val=>1u64))
            .unwrap();
        writer.commit().unwrap();
        let reader = index.reader().unwrap();
        let searcher = reader.searcher();
        let segment_reader = searcher.segment_reader(0);
        let id_col: Column = segment_reader
            .fast_fields()
            .column_opt("id")
            .unwrap()
            .unwrap();
        let val_col: Column = segment_reader
            .fast_fields()
            .column_opt("val")
            .unwrap()
            .unwrap();
        assert_eq!(id_col.get_cardinality(), Cardinality::Full);
        assert_eq!(val_col.get_cardinality(), Cardinality::Multivalued);
        assert_eq!(id_col.first(0u32), Some(1u64));
        assert_eq!(id_col.first(1u32), Some(2u64));
        assert!(val_col.values_for_doc(0u32).eq([1u64, 1u64].into_iter()));
        assert!(val_col.values_for_doc(1u32).eq([2u64, 2u64].into_iter()));
    }

    #[test]
    fn test_minimal_sort_force_end_merge_with_delete() {
        assert!(test_operation_strategy(
            &[
                IndexingOp::AddDoc { id: 23 },
                IndexingOp::AddDoc { id: 13 },
                IndexingOp::DeleteDoc { id: 13 }
            ],
            true,
            true
        )
        .is_ok());
    }

    #[test]
    fn test_minimal_no_sort_no_force_end_merge() {
        assert!(test_operation_strategy(
            &[
                IndexingOp::AddDoc { id: 23 },
                IndexingOp::AddDoc { id: 13 },
                IndexingOp::DeleteDoc { id: 13 }
            ],
            false,
            false
        )
        .is_ok());
    }

    #[test]
    fn test_minimal_sort_merge() {
        assert!(test_operation_strategy(&[IndexingOp::AddDoc { id: 3 },], true, true).is_ok());
    }

    use proptest::prelude::*;

    proptest! {

        #![proptest_config(ProptestConfig::with_cases(20))]
        #[test]
        fn test_delete_with_sort_proptest_adding(ops in proptest::collection::vec(adding_operation_strategy(), 1..100)) {
            assert!(test_operation_strategy(&ops[..], true, false).is_ok());
        }

        #[test]
        fn test_delete_without_sort_proptest_adding(ops in proptest::collection::vec(adding_operation_strategy(), 1..100)) {
            assert!(test_operation_strategy(&ops[..], false, false).is_ok());
        }

        #[test]
        fn test_delete_with_sort_proptest_with_merge_adding(ops in proptest::collection::vec(adding_operation_strategy(), 1..100)) {
            assert!(test_operation_strategy(&ops[..], true, true).is_ok());
        }

        #[test]
        fn test_delete_without_sort_proptest_with_merge_adding(ops in proptest::collection::vec(adding_operation_strategy(), 1..100)) {
            assert!(test_operation_strategy(&ops[..], false, true).is_ok());}

        #[test]
        fn test_delete_with_sort_proptest(ops in proptest::collection::vec(balanced_operation_strategy(), 1..10)) {
            assert!(test_operation_strategy(&ops[..], true, false).is_ok());
        }

        #[test]
        fn test_delete_without_sort_proptest(ops in proptest::collection::vec(balanced_operation_strategy(), 1..10)) {
            assert!(test_operation_strategy(&ops[..], false, false).is_ok());
        }

        #[test]
        fn test_delete_with_sort_proptest_with_merge(ops in proptest::collection::vec(balanced_operation_strategy(), 1..10)) {
            assert!(test_operation_strategy(&ops[..], true, true).is_ok());
        }



        #[test]
        fn test_delete_without_sort_proptest_with_merge(ops in proptest::collection::vec(balanced_operation_strategy(), 1..100)) {
            assert!(test_operation_strategy(&ops[..], false, true).is_ok());
        }
    }

    #[test]
    fn test_delete_with_sort_by_field_last_opstamp_is_not_max() -> crate::Result<()> {
        let mut schema_builder = schema::Schema::builder();
        let sort_by_field = schema_builder.add_u64_field("sort_by", FAST);
        let id_field = schema_builder.add_u64_field("id", INDEXED);
        let schema = schema_builder.build();

        let settings = IndexSettings {
            sort_by_field: Some(IndexSortByField {
                field: "sort_by".to_string(),
                order: Order::Asc,
            }),
            ..Default::default()
        };

        let index = Index::builder()
            .schema(schema)
            .settings(settings)
            .create_in_ram()?;
        let mut index_writer = index.writer_for_tests()?;

        // We add a doc...
        index_writer.add_document(doc!(sort_by_field => 2u64, id_field => 0u64))?;
        // And remove it.
        index_writer.delete_term(Term::from_field_u64(id_field, 0u64));
        // We add another doc.
        index_writer.add_document(doc!(sort_by_field=>1u64, id_field => 0u64))?;

        // The expected result is a segment with
        // maxdoc = 2
        // numdoc = 1.
        index_writer.commit()?;

        let searcher = index.reader()?.searcher();
        assert_eq!(searcher.segment_readers().len(), 1);

        let segment_reader = searcher.segment_reader(0);
        assert_eq!(segment_reader.max_doc(), 2);
        assert_eq!(segment_reader.num_docs(), 1);
        Ok(())
    }

    #[test]
    fn test_delete_bug_reproduction_ip_addr() {
        use IndexingOp::*;
        let ops = &[
            AddDoc { id: 1 },
            AddDoc { id: 2 },
            Commit,
            AddDoc { id: 3 },
            DeleteDoc { id: 1 },
            Commit,
            Merge,
            AddDoc { id: 4 },
            Commit,
        ];
        test_operation_strategy(&ops[..], false, true).unwrap();
    }

    #[test]
    fn test_merge_regression_1() {
        use IndexingOp::*;
        let ops = &[AddDoc { id: 15 }, Commit, AddDoc { id: 9 }, Commit, Merge];
        test_operation_strategy(&ops[..], false, true).unwrap();
    }

    #[test]
    fn test_range_query_bug_1() {
        use IndexingOp::*;
        let ops = &[
            AddDoc { id: 9 },
            AddDoc { id: 0 },
            AddDoc { id: 13 },
            Commit,
        ];
        test_operation_strategy(&ops[..], false, true).unwrap();
    }

    #[test]
    fn test_range_query_bug_2() {
        use IndexingOp::*;
        let ops = &[
            AddDoc { id: 3 },
            AddDoc { id: 6 },
            AddDoc { id: 9 },
            AddDoc { id: 10 },
        ];
        test_operation_strategy(&ops[..], false, false).unwrap();
    }

    #[test]
    fn test_index_doc_missing_field() -> crate::Result<()> {
        let mut schema_builder = schema::Schema::builder();
        let idfield = schema_builder.add_text_field("id", STRING);
        schema_builder.add_text_field("optfield", STRING);
        let index = Index::create_in_ram(schema_builder.build());
        let mut index_writer = index.writer_for_tests()?;
        index_writer.add_document(doc!(idfield=>"myid"))?;
        index_writer.commit()?;
        Ok(())
    }

    #[test]
    fn test_bug_1617_3() {
        assert!(test_operation_strategy(
            &[
                IndexingOp::DeleteDoc { id: 0 },
                IndexingOp::AddDoc { id: 6 },
                IndexingOp::DeleteDocQuery { id: 11 },
                IndexingOp::Commit,
                IndexingOp::Merge,
                IndexingOp::Commit,
                IndexingOp::Commit
            ],
            false,
            false
        )
        .is_ok());
    }

    #[test]
    fn test_bug_1617_2() {
        assert!(test_operation_strategy(
            &[
                IndexingOp::AddDoc { id: 13 },
                IndexingOp::DeleteDoc { id: 13 },
                IndexingOp::Commit,
                IndexingOp::AddDoc { id: 30 },
                IndexingOp::Commit,
                IndexingOp::Merge,
            ],
            false,
            true
        )
        .is_ok());
    }

    #[test]
    fn test_bug_1617() -> crate::Result<()> {
        let mut schema_builder = schema::Schema::builder();
        let id_field = schema_builder.add_u64_field("id", INDEXED);

        let schema = schema_builder.build();
        let index = Index::builder().schema(schema).create_in_ram()?;
        let mut index_writer = index.writer_for_tests()?;
        index_writer.set_merge_policy(Box::new(NoMergePolicy));

        let existing_id = 16u64;
        let deleted_id = 13u64;
        index_writer.add_document(doc!(
            id_field=>existing_id,
        ))?;
        index_writer.add_document(doc!(
            id_field=>deleted_id,
        ))?;
        index_writer.delete_term(Term::from_field_u64(id_field, deleted_id));
        index_writer.commit()?;

        // Merge
        {
            assert!(index_writer.wait_merging_threads().is_ok());
            let mut index_writer: IndexWriter = index.writer_for_tests()?;
            let segment_ids = index
                .searchable_segment_ids()
                .expect("Searchable segments failed.");
            index_writer.merge(&segment_ids).wait().unwrap();
            assert!(index_writer.wait_merging_threads().is_ok());
        }
        let searcher = index.reader()?.searcher();

        let query = TermQuery::new(
            Term::from_field_u64(id_field, existing_id),
            IndexRecordOption::Basic,
        );
        let top_docs: Vec<(f32, DocAddress)> =
            searcher.search(&query, &TopDocs::with_limit(10)).unwrap();

        assert_eq!(top_docs.len(), 1); // Was failing

        Ok(())
    }

    #[test]
    fn test_bug_1618() -> crate::Result<()> {
        let mut schema_builder = schema::Schema::builder();
        let id_field = schema_builder.add_i64_field("id", INDEXED);

        let schema = schema_builder.build();
        let index = Index::builder().schema(schema).create_in_ram()?;
        let mut index_writer = index.writer_for_tests()?;
        index_writer.set_merge_policy(Box::new(NoMergePolicy));

        index_writer.add_document(doc!(
            id_field=>10i64,
        ))?;
        index_writer.add_document(doc!(
            id_field=>30i64,
        ))?;
        index_writer.commit()?;

        // Merge
        {
            assert!(index_writer.wait_merging_threads().is_ok());
            let mut index_writer: IndexWriter = index.writer_for_tests()?;
            let segment_ids = index
                .searchable_segment_ids()
                .expect("Searchable segments failed.");
            index_writer.merge(&segment_ids).wait().unwrap();
            assert!(index_writer.wait_merging_threads().is_ok());
        }
        let searcher = index.reader()?.searcher();

        let query = TermQuery::new(
            Term::from_field_i64(id_field, 10i64),
            IndexRecordOption::Basic,
        );
        let top_docs: Vec<(f32, DocAddress)> =
            searcher.search(&query, &TopDocs::with_limit(10)).unwrap();

        assert_eq!(top_docs.len(), 1); // Fails

        let query = TermQuery::new(
            Term::from_field_i64(id_field, 30i64),
            IndexRecordOption::Basic,
        );
        let top_docs: Vec<(f32, DocAddress)> =
            searcher.search(&query, &TopDocs::with_limit(10)).unwrap();

        assert_eq!(top_docs.len(), 1); // Fails

        Ok(())
    }
}<|MERGE_RESOLUTION|>--- conflicted
+++ resolved
@@ -168,13 +168,8 @@
 fn index_documents<D: DocumentAccess>(
     memory_budget: usize,
     segment: Segment,
-<<<<<<< HEAD
     grouped_document_iterator: &mut dyn Iterator<Item = AddBatch<D>>,
-    segment_updater: &mut SegmentUpdater,
-=======
-    grouped_document_iterator: &mut dyn Iterator<Item = AddBatch>,
     segment_updater: &SegmentUpdater,
->>>>>>> b525f653
     mut delete_cursor: DeleteCursor,
 ) -> crate::Result<()> {
     let mut segment_writer = SegmentWriter::for_segment(memory_budget, segment.clone())?;
@@ -273,13 +268,8 @@
         num_threads: usize,
         memory_budget_in_bytes_per_thread: usize,
         directory_lock: DirectoryLock,
-<<<<<<< HEAD
     ) -> crate::Result<Self> {
-        if memory_arena_in_bytes_per_thread < MEMORY_ARENA_NUM_BYTES_MIN {
-=======
-    ) -> crate::Result<IndexWriter> {
         if memory_budget_in_bytes_per_thread < MEMORY_BUDGET_NUM_BYTES_MIN {
->>>>>>> b525f653
             let err_msg = format!(
                 "The memory arena in bytes per thread needs to be at least \
                  {MEMORY_BUDGET_NUM_BYTES_MIN}."
@@ -956,11 +946,7 @@
     fn test_empty_operations_group() {
         let schema_builder = schema::Schema::builder();
         let index = Index::create_in_ram(schema_builder.build());
-<<<<<<< HEAD
-        let index_writer: IndexWriter = index.writer(3_000_000).unwrap();
-=======
-        let index_writer = index.writer_for_tests().unwrap();
->>>>>>> b525f653
+        let index_writer: IndexWriter = index.writer_for_tests().unwrap();
         let operations1 = vec![];
         let batch_opstamp1 = index_writer.run(operations1).unwrap();
         assert_eq!(batch_opstamp1, 0u64);
@@ -973,13 +959,8 @@
     fn test_lockfile_stops_duplicates() {
         let schema_builder = schema::Schema::builder();
         let index = Index::create_in_ram(schema_builder.build());
-<<<<<<< HEAD
-        let _index_writer: IndexWriter = index.writer(3_000_000).unwrap();
-        match index.writer::<Document>(3_000_000) {
-=======
-        let _index_writer = index.writer_for_tests().unwrap();
-        match index.writer_for_tests() {
->>>>>>> b525f653
+        let _index_writer: IndexWriter = index.writer_for_tests().unwrap();
+        match index.writer_for_tests::<IndexWriter>() {
             Err(TantivyError::LockFailure(LockError::LockBusy, _)) => {}
             _ => panic!("Expected a `LockFailure` error"),
         }
@@ -1003,11 +984,7 @@
     fn test_set_merge_policy() {
         let schema_builder = schema::Schema::builder();
         let index = Index::create_in_ram(schema_builder.build());
-<<<<<<< HEAD
-        let index_writer: IndexWriter = index.writer(3_000_000).unwrap();
-=======
-        let index_writer = index.writer_for_tests().unwrap();
->>>>>>> b525f653
+        let index_writer: IndexWriter = index.writer_for_tests().unwrap();
         assert_eq!(
             format!("{:?}", index_writer.get_merge_policy()),
             "LogMergePolicy { min_num_segments: 8, max_docs_before_merge: 10000000, \
@@ -1026,19 +1003,11 @@
         let schema_builder = schema::Schema::builder();
         let index = Index::create_in_ram(schema_builder.build());
         {
-<<<<<<< HEAD
-            let _index_writer: IndexWriter = index.writer(3_000_000).unwrap();
+            let _index_writer: IndexWriter = index.writer_for_tests().unwrap();
             // the lock should be released when the
             // index_writer leaves the scope.
         }
-        let _index_writer_two: IndexWriter = index.writer(3_000_000).unwrap();
-=======
-            let _index_writer = index.writer_for_tests().unwrap();
-            // the lock should be released when the
-            // index_writer leaves the scope.
-        }
-        let _index_writer_two = index.writer_for_tests().unwrap();
->>>>>>> b525f653
+        let _index_writer_two: IndexWriter = index.writer_for_tests().unwrap();
     }
 
     #[test]
@@ -1416,13 +1385,9 @@
     fn test_delete_all_documents_empty_index() {
         let schema_builder = schema::Schema::builder();
         let index = Index::create_in_ram(schema_builder.build());
-<<<<<<< HEAD
-        let mut index_writer: IndexWriter = index.writer_with_num_threads(4, 12_000_000).unwrap();
-=======
-        let mut index_writer = index
+        let mut index_writer: IndexWriter = index
             .writer_with_num_threads(4, MEMORY_BUDGET_NUM_BYTES_MIN * 4)
             .unwrap();
->>>>>>> b525f653
         let clear = index_writer.delete_all_documents();
         let commit = index_writer.commit();
         assert!(clear.is_ok());
@@ -1433,13 +1398,9 @@
     fn test_delete_all_documents_index_twice() {
         let schema_builder = schema::Schema::builder();
         let index = Index::create_in_ram(schema_builder.build());
-<<<<<<< HEAD
-        let mut index_writer: IndexWriter = index.writer_with_num_threads(4, 12_000_000).unwrap();
-=======
-        let mut index_writer = index
+        let mut index_writer: IndexWriter = index
             .writer_with_num_threads(4, MEMORY_BUDGET_NUM_BYTES_MIN * 4)
             .unwrap();
->>>>>>> b525f653
         let clear = index_writer.delete_all_documents();
         let commit = index_writer.commit();
         assert!(clear.is_ok());
