use serde::{Deserialize, Serialize};

use super::{HistogramAggregation, HistogramBounds};
use crate::aggregation::AggregationError;

/// DateHistogramAggregation is similar to `HistogramAggregation`, but it can only be used with date
/// type.
///
/// Currently only **fixed time** intervals are supported. Calendar-aware time intervals are not
/// supported.
///
/// Like the histogram, values are rounded down into the closest bucket.
///
/// For this calculation all fastfield values are converted to f64.
///
/// # Limitations/Compatibility
/// Only fixed time intervals are supported.
///
/// # JSON Format
/// ```json
/// {
///     "prices": {
///         "date_histogram": {
///             "field": "price",
///             "fixed_interval": "30d"
///         }
///     }
/// }
/// ```
///
/// Response
/// See [`BucketEntry`](crate::aggregation::agg_result::BucketEntry)
#[derive(Clone, Debug, Default, PartialEq, Serialize, Deserialize)]
pub struct DateHistogramAggregationReq {
    #[doc(hidden)]
    /// Only for validation
    interval: Option<String>,
    #[doc(hidden)]
    /// Only for validation
    calendar_interval: Option<String>,
    /// The field to aggregate on.
    pub field: String,
    /// The format to format dates. Unsupported currently.
    pub format: Option<String>,
    /// The interval to chunk your data range. Each bucket spans a value range of
    /// [0..fixed_interval). Accepted values
    ///
    /// Fixed intervals are configured with the `fixed_interval` parameter.
    /// In contrast to calendar-aware intervals, fixed intervals are a fixed number of SI units and
    /// never deviate, regardless of where they fall on the calendar. One second is always
    /// composed of 1000ms. This allows fixed intervals to be specified in any multiple of the
    /// supported units. However, it means fixed intervals cannot express other units such as
    /// months, since the duration of a month is not a fixed quantity. Attempting to specify a
    /// calendar interval like month or quarter will return an Error.
    ///
    /// The accepted units for fixed intervals are:
    /// * `ms`: milliseconds
    /// * `s`: seconds. Defined as 1000 milliseconds each.
    /// * `m`: minutes. Defined as 60 seconds each (60_000 milliseconds).
    /// * `h`: hours. Defined as 60 minutes each (3_600_000 milliseconds).
    /// * `d`: days. Defined as 24 hours (86_400_000 milliseconds).
    ///
    /// Fractional time values are not supported, but you can address this by shifting to another
    /// time unit (e.g., `1.5h` could instead be specified as `90m`).
    ///
    /// `Option` for validation, the parameter is not optional
    pub fixed_interval: Option<String>,
    /// Intervals implicitly defines an absolute grid of buckets `[interval * k, interval * (k +
    /// 1))`.
    ///
    /// Offset makes it possible to shift this grid into
    /// `[offset + interval * k, offset + interval * (k + 1))`. Offset has to be in the range [0,
    /// interval).
    ///
    /// The `offset` parameter is has the same syntax as the `fixed_interval` parameter, but
    /// also allows for negative values.
    pub offset: Option<String>,
    /// The minimum number of documents in a bucket to be returned. Defaults to 0.
    pub min_doc_count: Option<u64>,
    /// Limits the data range to `[min, max]` closed interval.
    ///
    /// This can be used to filter values if they are not in the data range.
    ///
    /// hard_bounds only limits the buckets, to force a range set both extended_bounds and
    /// hard_bounds to the same range.
    ///
    /// Needs to be provided as timestamp in millisecond precision.
    ///
    /// ## Example
    /// ```json
    /// {
    ///     "sales_over_time": {
    ///        "date_histogram": {
    ///            "field": "dates",
    ///            "interval": "1d",
    ///            "hard_bounds": {
    ///                "min": 0,
    ///                "max": 1420502400000
    ///            }
    ///        }
    ///    }
    /// }
    /// ```
    pub hard_bounds: Option<HistogramBounds>,
    /// Can be set to extend your bounds. The range of the buckets is by default defined by the
    /// data range of the values of the documents. As the name suggests, this can only be used to
    /// extend the value range. If the bounds for min or max are not extending the range, the value
    /// has no effect on the returned buckets.
    ///
    /// Cannot be set in conjunction with min_doc_count > 0, since the empty buckets from extended
    /// bounds would not be returned.
    pub extended_bounds: Option<HistogramBounds>,

    /// Whether to return the buckets as a hash map
    #[serde(default)]
    pub keyed: bool,
}

impl DateHistogramAggregationReq {
    pub(crate) fn to_histogram_req(&self) -> crate::Result<HistogramAggregation> {
        self.validate()?;
        Ok(HistogramAggregation {
            field: self.field.to_string(),
            interval: parse_into_milliseconds(self.fixed_interval.as_ref().unwrap())? as f64,
            offset: self
                .offset
                .as_ref()
                .map(|offset| parse_offset_into_milliseconds(offset))
                .transpose()?
                .map(|el| el as f64),
            min_doc_count: self.min_doc_count,
            hard_bounds: self.hard_bounds,
            extended_bounds: self.extended_bounds,
            keyed: self.keyed,
            is_normalized_to_ns: false,
        })
    }

    fn validate(&self) -> crate::Result<()> {
        if let Some(interval) = self.interval.as_ref() {
            return Err(crate::TantivyError::InvalidArgument(format!(
                "`interval` parameter {interval:?} in date histogram is unsupported, only \
                 `fixed_interval` is supported"
            )));
        }
        if let Some(interval) = self.calendar_interval.as_ref() {
            return Err(crate::TantivyError::InvalidArgument(format!(
                "`calendar_interval` parameter {interval:?} in date histogram is unsupported, \
                 only `fixed_interval` is supported"
            )));
        }
        if self.format.is_some() {
            return Err(crate::TantivyError::InvalidArgument(
                "format parameter on date_histogram is unsupported".to_string(),
            ));
        }

        if self.fixed_interval.is_none() {
            return Err(crate::TantivyError::InvalidArgument(
                "fixed_interval in date histogram is missing".to_string(),
            ));
        }

        parse_into_milliseconds(self.fixed_interval.as_ref().unwrap())?;

        Ok(())
    }
}

#[derive(Debug, Clone, PartialEq, Eq, Error)]
/// Errors when parsing the fixed interval for `DateHistogramAggregationReq`.
pub enum DateHistogramParseError {
    /// Unit not recognized in passed String
    #[error("Unit not recognized in passed String {0:?}")]
    UnitNotRecognized(String),
    /// Number not found in passed String
    #[error("Number not found in passed String {0:?}")]
    NumberMissing(String),
    /// Unit not found in passed String
    #[error("Unit not found in passed String {0:?}")]
    UnitMissing(String),
    /// Offset invalid
    #[error("passed offset is invalid {0:?}")]
    InvalidOffset(String),
    /// Value out of bounds
    #[error("passed value is out of bounds: {0:?}")]
    OutOfBounds(String),
}

fn parse_offset_into_milliseconds(input: &str) -> Result<i64, AggregationError> {
    let is_sign = |byte| &[byte] == b"-" || &[byte] == b"+";
    if input.is_empty() {
        return Err(DateHistogramParseError::InvalidOffset(input.to_string()).into());
    }

    let has_sign = is_sign(input.as_bytes()[0]);
    if has_sign {
        let (sign, input) = input.split_at(1);
        let val = parse_into_milliseconds(input)?;
        if sign == "-" {
            Ok(-val)
        } else {
            Ok(val)
        }
    } else {
        parse_into_milliseconds(input)
    }
}

fn parse_into_milliseconds(input: &str) -> Result<i64, AggregationError> {
    let split_boundary = input
        .as_bytes()
        .iter()
        .take_while(|byte| byte.is_ascii_digit())
        .count();
    let (number, unit) = input.split_at(split_boundary);
    if number.is_empty() {
        return Err(DateHistogramParseError::NumberMissing(input.to_string()).into());
    }
    if unit.is_empty() {
        return Err(DateHistogramParseError::UnitMissing(input.to_string()).into());
    }
    let number: i64 = number
        .parse()
        // Technically this should never happen, but there was a bug
        // here and being defensive does not hurt.
        .map_err(|_err| DateHistogramParseError::NumberMissing(input.to_string()))?;

    let unit_in_ms = match unit {
        "ms" | "milliseconds" => 1,
        "s" | "seconds" => 1000,
        "m" | "minutes" => 60 * 1000,
        "h" | "hours" => 60 * 60 * 1000,
        "d" | "days" => 24 * 60 * 60 * 1000,
        _ => return Err(DateHistogramParseError::UnitNotRecognized(unit.to_string()).into()),
    };

    let val = number * unit_in_ms;
    // The field type is in nanoseconds precision, so validate the value to fit the range
    val.checked_mul(1_000_000)
        .ok_or_else(|| DateHistogramParseError::OutOfBounds(input.to_string()))?;

    Ok(val)
}

#[cfg(test)]
pub mod tests {
    use pretty_assertions::assert_eq;

    use super::*;
    use crate::aggregation::agg_req::Aggregations;
    use crate::aggregation::tests::exec_request;
    use crate::indexer::NoMergePolicy;
<<<<<<< HEAD
    use crate::schema::{Schema, FAST};
    use crate::{Document, Index, IndexWriter};
=======
    use crate::schema::{Schema, FAST, STRING};
    use crate::Index;
>>>>>>> b525f653

    #[test]
    fn test_parse_into_millisecs() {
        assert_eq!(parse_into_milliseconds("1m").unwrap(), 60_000);
        assert_eq!(parse_into_milliseconds("2m").unwrap(), 120_000);
        assert_eq!(parse_into_milliseconds("2minutes").unwrap(), 120_000);
        assert_eq!(
            parse_into_milliseconds("2y").unwrap_err(),
            DateHistogramParseError::UnitNotRecognized("y".to_string()).into()
        );
        assert_eq!(
            parse_into_milliseconds("2000").unwrap_err(),
            DateHistogramParseError::UnitMissing("2000".to_string()).into()
        );
        assert_eq!(
            parse_into_milliseconds("ms").unwrap_err(),
            DateHistogramParseError::NumberMissing("ms".to_string()).into()
        );
    }

    #[test]
    fn test_parse_offset_into_milliseconds() {
        assert_eq!(parse_offset_into_milliseconds("1m").unwrap(), 60_000);
        assert_eq!(parse_offset_into_milliseconds("+1m").unwrap(), 60_000);
        assert_eq!(parse_offset_into_milliseconds("-1m").unwrap(), -60_000);
        assert_eq!(parse_offset_into_milliseconds("2m").unwrap(), 120_000);
        assert_eq!(parse_offset_into_milliseconds("+2m").unwrap(), 120_000);
        assert_eq!(parse_offset_into_milliseconds("-2m").unwrap(), -120_000);
        assert_eq!(parse_offset_into_milliseconds("-2ms").unwrap(), -2);
        assert_eq!(
            parse_offset_into_milliseconds("2y").unwrap_err(),
            DateHistogramParseError::UnitNotRecognized("y".to_string()).into()
        );
        assert_eq!(
            parse_offset_into_milliseconds("2000").unwrap_err(),
            DateHistogramParseError::UnitMissing("2000".to_string()).into()
        );
        assert_eq!(
            parse_offset_into_milliseconds("ms").unwrap_err(),
            DateHistogramParseError::NumberMissing("ms".to_string()).into()
        );
    }

    #[test]
    fn test_parse_into_milliseconds_do_not_accept_non_ascii() {
        assert!(parse_into_milliseconds("１m").is_err());
    }

    pub fn get_test_index_from_docs(
        merge_segments: bool,
        segment_and_docs: &[Vec<&str>],
    ) -> crate::Result<Index> {
        let mut schema_builder = Schema::builder();
        schema_builder.add_date_field("date", FAST);
        schema_builder.add_text_field("text", FAST | STRING);
        schema_builder.add_text_field("text2", FAST | STRING);
        let schema = schema_builder.build();
        let index = Index::create_in_ram(schema.clone());
        {
            let mut index_writer = index.writer_with_num_threads(1, 30_000_000)?;
            index_writer.set_merge_policy(Box::new(NoMergePolicy));
            for values in segment_and_docs {
                for doc_str in values {
                    let doc = Document::parse_json(&schema, doc_str)?;
                    index_writer.add_document(doc)?;
                }
                // writing the segment
                index_writer.commit()?;
            }
        }
        if merge_segments {
            let segment_ids = index
                .searchable_segment_ids()
                .expect("Searchable segments failed.");
            if segment_ids.len() > 1 {
                let mut index_writer: IndexWriter = index.writer_for_tests()?;
                index_writer.merge(&segment_ids).wait()?;
                index_writer.wait_merging_threads()?;
            }
        }

        Ok(index)
    }

    #[test]
    fn histogram_test_date_force_merge_segments() {
        histogram_test_date_merge_segments(true)
    }

    #[test]
    fn histogram_test_date() {
        histogram_test_date_merge_segments(false)
    }

    fn histogram_test_date_merge_segments(merge_segments: bool) {
        let docs = vec![
            vec![r#"{ "date": "2015-01-01T12:10:30Z", "text": "aaa" }"#],
            vec![r#"{ "date": "2015-01-01T11:11:30Z", "text": "bbb" }"#],
            vec![r#"{ "date": "2015-01-02T00:00:00Z", "text": "bbb" }"#],
            vec![r#"{ "date": "2015-01-06T00:00:00Z", "text": "ccc" }"#],
        ];
        let index = get_test_index_from_docs(merge_segments, &docs).unwrap();

        {
            // 30day + offset
            let elasticsearch_compatible_json = json!(
                {
                "sales_over_time": {
                    "date_histogram": {
                    "field": "date",
                    "fixed_interval": "30d",
                    "offset": "-4d"
                    }
                }
                }
            );

            let agg_req: Aggregations = serde_json::from_str(
                &serde_json::to_string(&elasticsearch_compatible_json).unwrap(),
            )
            .unwrap();
            let res = exec_request(agg_req, &index).unwrap();
            let expected_res = json!({
                "sales_over_time" : {
                    "buckets" : [
                        {
                            "key_as_string" : "2015-01-01T00:00:00Z",
                            "key" : 1420070400000.0,
                            "doc_count" : 4
                        }
                    ]
                }
            });
            assert_eq!(res, expected_res);
        }

        {
            // 30day + offset + sub_agg
            let elasticsearch_compatible_json = json!(
                {
                    "sales_over_time": {
                        "date_histogram": {
                        "field": "date",
                        "fixed_interval": "30d",
                        "offset": "-4d"
                        },
                        "aggs": {
                            "texts": {
                                "terms": {"field": "text"}
                            }
                        }
                    }
                }
            );

            let agg_req: Aggregations = serde_json::from_str(
                &serde_json::to_string(&elasticsearch_compatible_json).unwrap(),
            )
            .unwrap();
            let res = exec_request(agg_req, &index).unwrap();
            let expected_res = json!({
                "sales_over_time" : {
                "buckets" : [
                    {
                        "key_as_string" : "2015-01-01T00:00:00Z",
                        "key" : 1420070400000.0,
                        "doc_count" : 4,
                        "texts": {
                            "buckets": [
                                {
                                "doc_count": 2,
                                "key": "bbb"
                                },
                                {
                                "doc_count": 1,
                                "key": "ccc"
                                },
                                {
                                "doc_count": 1,
                                "key": "aaa"
                                }
                            ],
                            "doc_count_error_upper_bound": 0,
                            "sum_other_doc_count": 0
                            }
                        }
                    ]
                }
            });
            assert_eq!(res, expected_res);
        }
        {
            // 1day
            let elasticsearch_compatible_json = json!(
                {
                    "sales_over_time": {
                        "date_histogram": {
                            "field": "date",
                            "fixed_interval": "1d"
                        }
                    }
                }
            );

            let agg_req: Aggregations = serde_json::from_str(
                &serde_json::to_string(&elasticsearch_compatible_json).unwrap(),
            )
            .unwrap();
            let res = exec_request(agg_req, &index).unwrap();
            let expected_res = json!( {
                "sales_over_time": {
                    "buckets": [
                        {
                            "doc_count": 2,
                            "key": 1420070400000.0,
                            "key_as_string": "2015-01-01T00:00:00Z"
                        },
                        {
                            "doc_count": 1,
                            "key": 1420156800000.0,
                            "key_as_string": "2015-01-02T00:00:00Z"
                        },
                        {
                            "doc_count": 0,
                            "key": 1420243200000.0,
                            "key_as_string": "2015-01-03T00:00:00Z"
                        },
                        {
                            "doc_count": 0,
                            "key": 1420329600000.0,
                            "key_as_string": "2015-01-04T00:00:00Z"
                        },
                        {
                            "doc_count": 0,
                            "key": 1420416000000.0,
                            "key_as_string": "2015-01-05T00:00:00Z"
                        },
                        {
                            "doc_count": 1,
                            "key": 1420502400000.0,
                            "key_as_string": "2015-01-06T00:00:00Z"
                        }
                    ]
                }
            });
            assert_eq!(res, expected_res);
        }

        {
            // 1day + extended_bounds
            let elasticsearch_compatible_json = json!(
                {
                    "sales_over_time": {
                        "date_histogram": {
                            "field": "date",
                            "fixed_interval": "1d",
                            "extended_bounds": {
                                "min": 1419984000000.0,
                                "max": 1420588800000.0
                            }
                        }
                    }
                }
            );

            let agg_req: Aggregations = serde_json::from_str(
                &serde_json::to_string(&elasticsearch_compatible_json).unwrap(),
            )
            .unwrap();
            let res = exec_request(agg_req, &index).unwrap();
            let expected_res = json!({
                "sales_over_time" : {
                    "buckets": [
                        {
                            "doc_count": 0,
                            "key": 1419984000000.0,
                            "key_as_string": "2014-12-31T00:00:00Z"
                        },
                        {
                            "doc_count": 2,
                            "key": 1420070400000.0,
                            "key_as_string": "2015-01-01T00:00:00Z"
                        },
                        {
                            "doc_count": 1,
                            "key": 1420156800000.0,
                            "key_as_string": "2015-01-02T00:00:00Z"
                        },
                        {
                            "doc_count": 0,
                            "key": 1420243200000.0,
                            "key_as_string": "2015-01-03T00:00:00Z"
                        },
                        {
                            "doc_count": 0,
                            "key": 1420329600000.0,
                            "key_as_string": "2015-01-04T00:00:00Z"
                        },
                        {
                            "doc_count": 0,
                            "key": 1420416000000.0,
                            "key_as_string": "2015-01-05T00:00:00Z"
                        },
                        {
                            "doc_count": 1,
                            "key": 1420502400000.0,
                            "key_as_string": "2015-01-06T00:00:00Z"
                        },
                        {
                            "doc_count": 0,
                            "key": 1420588800000.0,
                            "key_as_string": "2015-01-07T00:00:00Z"
                        }
                    ]
                }
            });
            assert_eq!(res, expected_res);
        }
        {
            // 1day + hard_bounds + extended_bounds
            let elasticsearch_compatible_json = json!(
                {
                    "sales_over_time": {
                        "date_histogram": {
                            "field": "date",
                            "fixed_interval": "1d",
                            "hard_bounds": {
                                "min": 1420156800000.0,
                                "max": 1420243200000.0
                            }
                        }
                    }
                }
            );

            let agg_req: Aggregations = serde_json::from_str(
                &serde_json::to_string(&elasticsearch_compatible_json).unwrap(),
            )
            .unwrap();
            let res = exec_request(agg_req, &index).unwrap();
            let expected_res = json!({
                "sales_over_time" : {
                    "buckets": [
                        {
                            "doc_count": 1,
                            "key": 1420156800000.0,
                            "key_as_string": "2015-01-02T00:00:00Z"
                        }
                    ]
                }
            });
            assert_eq!(res, expected_res);
        }

        {
            // 1day + hard_bounds as Rfc3339
            let elasticsearch_compatible_json = json!(
                {
                    "sales_over_time": {
                        "date_histogram": {
                            "field": "date",
                            "fixed_interval": "1d",
                            "hard_bounds": {
                                "min": "2015-01-02T00:00:00Z",
                                "max": "2015-01-02T12:00:00Z"
                            }
                        }
                    }
                }
            );

            let agg_req: Aggregations = serde_json::from_str(
                &serde_json::to_string(&elasticsearch_compatible_json).unwrap(),
            )
            .unwrap();
            let res = exec_request(agg_req, &index).unwrap();
            let expected_res = json!({
                "sales_over_time" : {
                    "buckets": [
                        {
                            "doc_count": 1,
                            "key": 1420156800000.0,
                            "key_as_string": "2015-01-02T00:00:00Z"
                        }
                    ]
                }
            });
            assert_eq!(res, expected_res);
        }
    }
    #[test]
    fn histogram_test_invalid_req() {
        let docs = vec![];

        let index = get_test_index_from_docs(false, &docs).unwrap();
        let elasticsearch_compatible_json = json!(
            {
              "sales_over_time": {
                "date_histogram": {
                  "field": "date",
                  "interval": "30d",
                  "offset": "-4d"
                }
              }
            }
        );

        let agg_req: Aggregations =
            serde_json::from_str(&serde_json::to_string(&elasticsearch_compatible_json).unwrap())
                .unwrap();
        let err = exec_request(agg_req, &index).unwrap_err();
        assert_eq!(
            err.to_string(),
            r#"An invalid argument was passed: '`interval` parameter "30d" in date histogram is unsupported, only `fixed_interval` is supported'"#
        );
    }
}<|MERGE_RESOLUTION|>--- conflicted
+++ resolved
@@ -251,13 +251,8 @@
     use crate::aggregation::agg_req::Aggregations;
     use crate::aggregation::tests::exec_request;
     use crate::indexer::NoMergePolicy;
-<<<<<<< HEAD
-    use crate::schema::{Schema, FAST};
+    use crate::schema::{Schema, FAST, STRING};
     use crate::{Document, Index, IndexWriter};
-=======
-    use crate::schema::{Schema, FAST, STRING};
-    use crate::Index;
->>>>>>> b525f653
 
     #[test]
     fn test_parse_into_millisecs() {
