--- conflicted
+++ resolved
@@ -191,11 +191,7 @@
 /// Index format version.
 const INDEX_FORMAT_VERSION: u32 = 5;
 
-<<<<<<< HEAD
-#[cfg(unix)]
-=======
 #[cfg(all(feature = "mmap", unix))]
->>>>>>> b525f653
 pub use memmap2::Advice;
 
 /// Structure version for the index.
