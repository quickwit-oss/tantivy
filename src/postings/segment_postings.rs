--- conflicted
+++ resolved
@@ -10,7 +10,7 @@
 use crate::postings::Postings;
 
 use crate::schema::IndexRecordOption;
-use crate::{DocId, TERMINATED};
+use crate::DocId;
 
 use crate::directory::ReadOnlySource;
 use crate::fieldnorm::FieldNormReader;
@@ -114,12 +114,23 @@
             block_searcher: BlockSearcher::default(),
         }
     }
-
-
-<<<<<<< HEAD
-    pub(crate) fn seek_after_shallow(&mut self, target: DocId) -> DocId {
-        self.block_cursor.load_block();
-=======
+}
+
+impl DocSet for SegmentPostings {
+    // goes to the next element.
+    // next needs to be called a first time to point to the correct element.
+    #[inline]
+    fn advance(&mut self) -> DocId {
+        assert!(self.block_cursor.block_is_loaded());
+        if self.cur == COMPRESSION_BLOCK_SIZE - 1 {
+            self.cur = 0;
+            self.block_cursor.advance();
+        } else {
+            self.cur += 1;
+        }
+        self.doc()
+    }
+
     fn seek(&mut self, target: DocId) -> DocId {
         debug_assert!(self.doc() <= target);
         if self.doc() >= target {
@@ -127,7 +138,6 @@
         }
 
         self.block_cursor.seek(target);
->>>>>>> 410aed01
 
         // At this point we are on the block, that might contain our document.
         let output = self.block_cursor.docs_aligned();
@@ -148,32 +158,6 @@
         debug_assert!(doc >= target);
         debug_assert_eq!(doc, self.doc());
         doc
-    }
-}
-
-impl DocSet for SegmentPostings {
-    // goes to the next element.
-    // next needs to be called a first time to point to the correct element.
-    #[inline]
-    fn advance(&mut self) -> DocId {
-        assert!(self.block_cursor.block_is_loaded());
-        if self.cur == COMPRESSION_BLOCK_SIZE - 1 {
-            self.cur = 0;
-            if !self.block_cursor.advance() {
-                return TERMINATED;
-            }
-        } else {
-            self.cur += 1;
-        }
-        self.doc()
-    }
-
-    fn seek(&mut self, target_doc: DocId) -> DocId {
-        if self.doc() == target_doc {
-            return target_doc;
-        }
-        self.block_cursor.shallow_seek(target_doc);
-        self.seek_after_shallow(target_doc)
     }
 
     /// Return the current document's `DocId`.
