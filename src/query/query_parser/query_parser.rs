--- conflicted
+++ resolved
@@ -26,11 +26,7 @@
     FieldDoesNotExist(String),
     /// The query contains a term for a `u64`-field, but the value
     /// is not a u64.
-<<<<<<< HEAD
-    ExpectedU64(String, String),
-=======
     ExpectedInt(ParseIntError),
->>>>>>> 0dad0279
     /// It is forbidden queries that are only "excluding". (e.g. -title:pop)
     AllButQueryForbidden,
     /// If no default field is declared, running a query without any
@@ -146,26 +142,12 @@
                                     field: Field,
                                     phrase: &str)
                                     -> Result<Option<LogicalLiteral>, QueryParserError> {
-<<<<<<< HEAD
-        let mut token_iter = self.analyzer.tokenize(phrase);
-        let mut tokens: Vec<Term> = Vec::new();
-        loop {
-            if let Some(token) = token_iter.next() {
-                let text = token.to_string();
-                // TODO Handle u64
-                let term = Term::from_field_text(field, &text);
-                tokens.push(term);
-            } else {
-                break;
-            }
-=======
 
         let field_entry = self.schema.get_field_entry(field);
         let field_type = field_entry.field_type();
         if !field_type.is_indexed() {
             let field_name = field_entry.name().to_string();
             return Err(QueryParserError::FieldNotIndexed(field_name));
->>>>>>> 0dad0279
         }
         match field_type {
             &FieldType::I64(_) => {
