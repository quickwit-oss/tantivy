use std::net::{AddrParseError, IpAddr};
use std::num::{ParseFloatError, ParseIntError};
use std::ops::Bound;
use std::str::{FromStr, ParseBoolError};
use std::sync::Arc;

use base64::engine::general_purpose::STANDARD as BASE64;
use base64::Engine;
use itertools::Itertools;
use query_grammar::{UserInputAst, UserInputBound, UserInputLeaf, UserInputLiteral};
use rustc_hash::FxHashMap;
use tantivy_fst::Regex;

use super::logical_ast::*;
use crate::index::Index;
use crate::json_utils::convert_to_fast_value_and_append_to_json_term;
use crate::query::range_query::{is_type_valid_for_fastfield_range_query, RangeQuery};
use crate::query::{
    AllQuery, BooleanQuery, BoostQuery, EmptyQuery, FuzzyTermQuery, Occur, PhrasePrefixQuery,
    PhraseQuery, Query, RegexQuery, TermQuery, TermSetQuery,
};
use crate::schema::{
    Facet, FacetParseError, Field, FieldType, IndexRecordOption, IntoIpv6Addr, JsonObjectOptions,
    Schema, Term, TextFieldIndexing, Type,
};
use crate::time::format_description::well_known::Rfc3339;
use crate::time::OffsetDateTime;
use crate::tokenizer::{TextAnalyzer, TokenizerManager};
use crate::{DateTime, Score};

/// Possible error that may happen when parsing a query.
#[derive(Debug, PartialEq, Eq, Error)]
pub enum QueryParserError {
    /// Error in the query syntax
    #[error("Syntax Error: {0}")]
    SyntaxError(String),
    /// This query is unsupported.
    #[error("Unsupported query: {0}")]
    UnsupportedQuery(String),
    /// The query references a field that is not in the schema
    #[error("Field does not exist: '{0}'")]
    FieldDoesNotExist(String),
    /// The query contains a term for a `u64` or `i64`-field, but the value
    /// is neither.
    #[error("Expected a valid integer: '{0:?}'")]
    ExpectedInt(#[from] ParseIntError),
    /// The query contains a term for a bytes field, but the value is not valid
    /// base64.
    #[error("Expected base64: '{0:?}'")]
    ExpectedBase64(#[from] base64::DecodeError),
    /// The query contains a term for a `f64`-field, but the value
    /// is not a f64.
    #[error("Invalid query: Only excluding terms given")]
    ExpectedFloat(#[from] ParseFloatError),
    /// The query contains a term for a bool field, but the value
    /// is not a bool.
    #[error("Expected a bool value: '{0:?}'")]
    ExpectedBool(#[from] ParseBoolError),
    /// It is forbidden queries that are only "excluding". (e.g. -title:pop)
    #[error("Invalid query: Only excluding terms given")]
    AllButQueryForbidden,
    /// If no default field is declared, running a query without any
    /// field specified is forbidden.
    #[error("No default field declared and no field specified in query")]
    NoDefaultFieldDeclared,
    /// The field searched for is not declared
    /// as indexed in the schema.
    #[error("The field '{0}' is not declared as indexed")]
    FieldNotIndexed(String),
    /// A phrase query was requested for a field that does not
    /// have any positions indexed.
    #[error("The field '{0}' does not have positions indexed")]
    FieldDoesNotHavePositionsIndexed(String),
    /// A phrase-prefix query requires at least two terms
    #[error(
        "The phrase '{phrase:?}' does not produce at least two terms using the tokenizer \
         '{tokenizer:?}'"
    )]
    PhrasePrefixRequiresAtLeastTwoTerms {
        /// The phrase which triggered the issue
        phrase: String,
        /// The tokenizer configured for the field
        tokenizer: String,
    },
    /// The tokenizer for the given field is unknown
    /// The two argument strings are the name of the field, the name of the tokenizer
    #[error("The tokenizer '{tokenizer:?}' for the field '{field:?}' is unknown")]
    UnknownTokenizer {
        /// The name of the tokenizer
        tokenizer: String,
        /// The field name
        field: String,
    },
    /// The query contains a range query with a phrase as one of the bounds.
    /// Only terms can be used as bounds.
    #[error("A range query cannot have a phrase as one of the bounds")]
    RangeMustNotHavePhrase,
    /// The format for the date field is not RFC 3339 compliant.
    #[error("The date field has an invalid format")]
    DateFormatError(#[from] time::error::Parse),
    /// The format for the facet field is invalid.
    #[error("The facet field is malformed: {0}")]
    FacetFormatError(#[from] FacetParseError),
    /// The format for the ip field is invalid.
    #[error("The ip field is malformed: {0}")]
    IpFormatError(#[from] AddrParseError),
}

/// Recursively remove empty clause from the AST
///
/// Returns `None` if and only if the `logical_ast` ended up being empty.
fn trim_ast(logical_ast: LogicalAst) -> Option<LogicalAst> {
    match logical_ast {
        LogicalAst::Clause(children) => {
            let trimmed_children = children
                .into_iter()
                .flat_map(|(occur, child)| {
                    trim_ast(child).map(|trimmed_child| (occur, trimmed_child))
                })
                .collect::<Vec<_>>();
            if trimmed_children.is_empty() {
                None
            } else {
                Some(LogicalAst::Clause(trimmed_children))
            }
        }
        _ => Some(logical_ast),
    }
}

/// Tantivy's Query parser
///
/// The language covered by the current parser is extremely simple.
///
/// * simple terms: "e.g.: `Barack Obama` will be seen as a sequence of two tokens Barack and Obama.
///   By default, the query parser will interpret this as a disjunction (see
///   `.set_conjunction_by_default()`) and will match all documents that contains either "Barack" or
///   "Obama" or both. Since we did not target a specific field, the query parser will look into the
///   so-called default fields (as set up in the constructor).
///
///   Assuming that the default fields are `body` and `title`, and the query parser is set with
///   conjunction as a default, our query will be interpreted as.
///   `(body:Barack OR title:Barack) AND (title:Obama OR body:Obama)`.
///   By default, all tokenized and indexed fields are default fields.
///
///   It is possible to explicitly target a field by prefixing the text by the `fieldname:`.
///   Note this only applies to the term directly following.
///   For instance, assuming the query parser is configured to use conjunction by default,
///   `body:Barack Obama` is not interpreted as `body:Barack AND body:Obama` but as
///   `body:Barack OR (body:Barack OR text:Obama)` .
///
/// * boolean operators `AND`, `OR`. `AND` takes precedence over `OR`, so that `a AND b OR c` is
///   interpreted as `(a AND b) OR c`.
///
/// * In addition to the boolean operators, the `-`, `+` can help define. These operators are
///   sufficient to express all queries using boolean operators. For instance `x AND y OR z` can be
///   written (`(+x +y) z`). In addition, these operators can help define "required optional"
///   queries. `(+x y)` matches the same document set as simply `x`, but `y` will help refining the
///   score.
///
/// * negative terms: By prepending a term by a `-`, a term can be excluded from the search. This is
///   useful for disambiguating a query. e.g. `apple -fruit`
///
/// * must terms: By prepending a term by a `+`, a term can be made required for the search.
///
/// * phrase terms: Quoted terms become phrase searches on fields that have positions indexed. e.g.,
///   `title:"Barack Obama"` will only find documents that have "barack" immediately followed by
///   "obama". Single quotes can also be used. If the text to be searched contains quotation mark,
///   it is possible to escape them with a `\`.
///
/// * range terms: Range searches can be done by specifying the start and end bound. These can be
///   inclusive or exclusive. e.g., `title:[a TO c}` will find all documents whose title contains a
///   word lexicographically between `a` and `c` (inclusive lower bound, exclusive upper bound).
///   Inclusive bounds are `[]`, exclusive are `{}`.
///
/// * set terms: Using the `IN` operator, a field can be matched against a set of literals, e.g.
///   `title: IN [a b cd]` will match documents where `title` is either `a`, `b` or `cd`, but do so
///   more efficiently than the alternative query `title:a OR title:b OR title:c` does.
///
/// * date values: The query parser supports rfc3339 formatted dates. For example
///   `"2002-10-02T15:00:00.05Z"` or `some_date_field:[2002-10-02T15:00:00Z TO
///   2002-10-02T18:00:00Z}`
///
/// * all docs query: A plain `*` will match all documents in the index.
///
/// Parts of the queries can be boosted by appending `^boostfactor`.
/// For instance, `"SRE"^2.0 OR devops^0.4` will boost documents containing `SRE` instead of
/// devops. Negative boosts are not allowed.
///
/// It is also possible to define a boost for a some specific field, at the query parser level.
/// (See [`set_field_boost(...)`](QueryParser::set_field_boost)). Typically you may want to boost a
/// title field.
///
/// Additionally, specific fields can be marked to use fuzzy term queries for each literal
/// via the [`QueryParser::set_field_fuzzy`] method.
///
/// Phrase terms support the `~` slop operator which allows to set the phrase's matching
/// distance in words. `"big wolf"~1` will return documents containing the phrase `"big bad wolf"`.
///
/// Phrase terms also support the `*` prefix operator which switches the phrase's matching
/// to consider all documents which contain the last term as a prefix, e.g. `"big bad wo"*` will
/// match `"big bad wolf"`.
#[derive(Clone)]
pub struct QueryParser {
    schema: Schema,
    default_fields: Vec<Field>,
    conjunction_by_default: bool,
    tokenizer_manager: TokenizerManager,
    boost: FxHashMap<Field, Score>,
    fuzzy: FxHashMap<Field, Fuzzy>,
<<<<<<< HEAD
    /// If true, an empty query (e.g. "" or only whitespace) will match all
    /// documents instead of matching none.
    empty_query_match_all: bool,
=======
    regexes_allowed: bool,
>>>>>>> f4b37411
}

#[derive(Clone)]
struct Fuzzy {
    prefix: bool,
    distance: u8,
    transpose_cost_one: bool,
}

fn all_negative(ast: &LogicalAst) -> bool {
    match ast {
        LogicalAst::Leaf(_) => false,
        LogicalAst::Boost(ref child_ast, _) => all_negative(child_ast),
        LogicalAst::Clause(children) => children
            .iter()
            .all(|(ref occur, child)| (*occur == Occur::MustNot) || all_negative(child)),
    }
}

// Make an all-negative ast into a normal ast. Must not be used on an already okay ast.
fn make_non_negative(ast: &mut LogicalAst) {
    match ast {
        LogicalAst::Leaf(_) => (),
        LogicalAst::Boost(ref mut child_ast, _) => make_non_negative(child_ast),
        LogicalAst::Clause(children) => children.push((Occur::Should, LogicalLiteral::All.into())),
    }
}

/// Similar to the try/? macro, but returns a tuple of (None, Vec<Error>) instead of Err(Error)
macro_rules! try_tuple {
    ($expr:expr) => {{
        match $expr {
            Ok(val) => val,
            Err(e) => return (None, vec![e.into()]),
        }
    }};
}

impl QueryParser {
    /// Creates a `QueryParser`, given
    /// * schema - index Schema
    /// * default_fields - fields used to search if no field is specifically defined in the query.
    pub fn new(
        schema: Schema,
        default_fields: Vec<Field>,
        tokenizer_manager: TokenizerManager,
    ) -> QueryParser {
        QueryParser {
            schema,
            default_fields,
            tokenizer_manager,
            conjunction_by_default: false,
            boost: Default::default(),
            fuzzy: Default::default(),
<<<<<<< HEAD
            empty_query_match_all: false,
=======
            regexes_allowed: false,
>>>>>>> f4b37411
        }
    }

    // Splits a full_path as written in a query, into a field name and a
    // json path.
    pub(crate) fn split_full_path<'a>(&self, full_path: &'a str) -> Option<(Field, &'a str)> {
        self.schema.find_field(full_path)
    }

    /// Creates a `QueryParser`, given
    ///  * an index
    ///  * a set of default fields used to search if no field is specifically defined in the query.
    pub fn for_index(index: &Index, default_fields: Vec<Field>) -> QueryParser {
        QueryParser::new(index.schema(), default_fields, index.tokenizers().clone())
    }

    /// Set the default way to compose queries to a conjunction.
    ///
    /// By default, the query `happy tax payer` is equivalent to the query
    /// `happy OR tax OR payer`. After calling `.set_conjunction_by_default()`
    /// `happy tax payer` will be interpreted by the parser as `happy AND tax AND payer`.
    pub fn set_conjunction_by_default(&mut self) {
        self.conjunction_by_default = true;
    }

    /// Sets a boost for a specific field.
    ///
    /// The parse query will automatically boost this field.
    ///
    /// If the query defines a query boost through the query language (e.g: `country:France^3.0`),
    /// the two boosts (the one defined in the query, and the one defined in the `QueryParser`)
    /// are multiplied together.
    pub fn set_field_boost(&mut self, field: Field, boost: Score) {
        self.boost.insert(field, boost);
    }

    /// Sets the given [field][`Field`] to use [fuzzy term queries][`FuzzyTermQuery`]
    ///
    /// If set, the parse will produce queries using fuzzy term queries
    /// with the given parameters for each literal matched against the given field.
    ///
    /// See the [`FuzzyTermQuery::new`] and [`FuzzyTermQuery::new_prefix`] methods
    /// for the meaning of the individual parameters.
    pub fn set_field_fuzzy(
        &mut self,
        field: Field,
        prefix: bool,
        distance: u8,
        transpose_cost_one: bool,
    ) {
        self.fuzzy.insert(
            field,
            Fuzzy {
                prefix,
                distance,
                transpose_cost_one,
            },
        );
    }

<<<<<<< HEAD
    /// Configure the behaviour of an empty query (e.g. an empty string or only whitespace).
    ///
    /// If `should_match_all` is `true`, an empty query will match all documents in the index.
    /// Otherwise (the default), an empty query matches no documents.
    pub fn set_empty_query_match_all(&mut self, should_match_all: bool) {
        self.empty_query_match_all = should_match_all;
    }

    /// Returns the current behaviour for empty queries.
    pub fn get_empty_query_match_all(&self) -> bool {
        self.empty_query_match_all
    }

    #[inline]
    fn empty_query_result(&self) -> Box<dyn Query> {
        if self.empty_query_match_all {
            Box::new(AllQuery)
        } else {
            Box::new(EmptyQuery)
        }
    }

    #[inline]
    fn is_user_input_ast_empty(user_input_ast: &UserInputAst) -> bool {
        matches!(user_input_ast, UserInputAst::Clause(clauses) if clauses.is_empty())
=======
    /// Allow regexes in queries
    pub fn allow_regexes(&mut self) {
        self.regexes_allowed = true;
>>>>>>> f4b37411
    }

    /// Parse a query
    ///
    /// Note that `parse_query` returns an error if the input
    /// is not a valid query.
    pub fn parse_query(&self, query: &str) -> Result<Box<dyn Query>, QueryParserError> {
        // Parse to user input AST first so we can decide on empty-query behaviour early
        let user_input_ast = query_grammar::parse_query(query)
            .map_err(|_| QueryParserError::SyntaxError(query.to_string()))?;
        if Self::is_user_input_ast_empty(&user_input_ast) {
            return Ok(self.empty_query_result());
        }
        let (logical_ast, mut err) = self.compute_logical_ast_lenient(user_input_ast);
        if !err.is_empty() {
            return Err(err.swap_remove(0));
        }
        Ok(self.logical_ast_to_query(logical_ast))
    }

    /// Parse a query leniently
    ///
    /// This variant parses invalid query on a best effort basis. If some part of the query can't
    /// reasonably be executed (range query without field, searching on a non existing field,
    /// searching without precising field when no default field is provided...), they may get
    /// turned into a "match-nothing" subquery.
    ///
    /// In case it encountered such issues, they are reported as a Vec of errors.
    pub fn parse_query_lenient(&self, query: &str) -> (Box<dyn Query>, Vec<QueryParserError>) {
        let (user_input_ast, grammar_errors) = query_grammar::parse_query_lenient(query);
        let mut errors: Vec<_> = grammar_errors
            .into_iter()
            .map(|error| {
                QueryParserError::SyntaxError(format!(
                    "{} at position {}",
                    error.message, error.pos
                ))
            })
            .collect();
        if Self::is_user_input_ast_empty(&user_input_ast) {
            return (self.empty_query_result(), errors);
        }
        let (logical_ast, mut ast_errors) = self.compute_logical_ast_lenient(user_input_ast);
        errors.append(&mut ast_errors);
        (self.logical_ast_to_query(logical_ast), errors)
    }

    /// Build a query from an already parsed user input AST
    ///
    /// This can be useful if the user input AST parsed using [`query_grammar`]
    /// needs to be inspected before the query is re-interpreted w.r.t.
    /// index specifics like field names and tokenizers.
    pub fn build_query_from_user_input_ast(
        &self,
        user_input_ast: UserInputAst,
    ) -> Result<Box<dyn Query>, QueryParserError> {
        if Self::is_user_input_ast_empty(&user_input_ast) {
            return Ok(self.empty_query_result());
        }
        let (logical_ast, mut err) = self.compute_logical_ast_lenient(user_input_ast);
        if !err.is_empty() {
            return Err(err.swap_remove(0));
        }
        Ok(self.logical_ast_to_query(logical_ast))
    }

    /// Build leniently a query from an already parsed user input AST.
    ///
    /// See also [`QueryParser::build_query_from_user_input_ast`]
    pub fn build_query_from_user_input_ast_lenient(
        &self,
        user_input_ast: UserInputAst,
    ) -> (Box<dyn Query>, Vec<QueryParserError>) {
        if Self::is_user_input_ast_empty(&user_input_ast) {
            return (self.empty_query_result(), Vec::new());
        }
        let (logical_ast, errors) = self.compute_logical_ast_lenient(user_input_ast);
        (self.logical_ast_to_query(logical_ast), errors)
    }

    /// Parse the user query into an AST.
    fn parse_query_to_logical_ast(&self, query: &str) -> Result<LogicalAst, QueryParserError> {
        let user_input_ast = query_grammar::parse_query(query)
            .map_err(|_| QueryParserError::SyntaxError(query.to_string()))?;
        let (ast, mut err) = self.compute_logical_ast_lenient(user_input_ast);
        if !err.is_empty() {
            return Err(err.swap_remove(0));
        }
        Ok(ast.simplify())
    }

    /// Parse the user query into an AST.
    fn parse_query_to_logical_ast_lenient(
        &self,
        query: &str,
    ) -> (LogicalAst, Vec<QueryParserError>) {
        let (user_input_ast, errors) = query_grammar::parse_query_lenient(query);
        let mut errors: Vec<_> = errors
            .into_iter()
            .map(|error| {
                QueryParserError::SyntaxError(format!(
                    "{} at position {}",
                    error.message, error.pos
                ))
            })
            .collect();
        let (ast, mut ast_errors) = self.compute_logical_ast_lenient(user_input_ast);
        errors.append(&mut ast_errors);
        (ast, errors)
    }

    fn compute_logical_ast_lenient(
        &self,
        user_input_ast: UserInputAst,
    ) -> (LogicalAst, Vec<QueryParserError>) {
        let (mut ast, mut err) = self.compute_logical_ast_with_occur_lenient(user_input_ast);
        if let LogicalAst::Clause(children) = &ast {
            if children.is_empty() {
                return (ast, err);
            }
        }
        if all_negative(&ast) {
            err.push(QueryParserError::AllButQueryForbidden);
            make_non_negative(&mut ast);
        }
        (ast, err)
    }

    fn compute_boundary_term(
        &self,
        field: Field,
        json_path: &str,
        phrase: &str,
    ) -> Result<Term, QueryParserError> {
        let field_entry = self.schema.get_field_entry(field);
        let field_type = field_entry.field_type();
        let field_supports_ff_range_queries = field_type.is_fast()
            && is_type_valid_for_fastfield_range_query(field_type.value_type());

        if !field_type.is_indexed() && !field_supports_ff_range_queries {
            return Err(QueryParserError::FieldNotIndexed(
                field_entry.name().to_string(),
            ));
        }
        if !json_path.is_empty() && field_type.value_type() != Type::Json {
            return Err(QueryParserError::UnsupportedQuery(format!(
                "Json path is not supported for field {:?}",
                field_entry.name()
            )));
        }
        match *field_type {
            FieldType::U64(_) => {
                let val: u64 = u64::from_str(phrase)?;
                Ok(Term::from_field_u64(field, val))
            }
            FieldType::I64(_) => {
                let val: i64 = i64::from_str(phrase)?;
                Ok(Term::from_field_i64(field, val))
            }
            FieldType::F64(_) => {
                let val: f64 = f64::from_str(phrase)?;
                Ok(Term::from_field_f64(field, val))
            }
            FieldType::Bool(_) => {
                let val: bool = bool::from_str(phrase)?;
                Ok(Term::from_field_bool(field, val))
            }
            FieldType::Date(_) => {
                let dt = OffsetDateTime::parse(phrase, &Rfc3339)?;
                Ok(Term::from_field_date(field, DateTime::from_utc(dt)))
            }
            FieldType::Str(ref str_options) => {
                let option = str_options.get_indexing_options().ok_or_else(|| {
                    // This should have been seen earlier really.
                    QueryParserError::FieldNotIndexed(field_entry.name().to_string())
                })?;
                let mut text_analyzer =
                    self.tokenizer_manager
                        .get(option.tokenizer())
                        .ok_or_else(|| QueryParserError::UnknownTokenizer {
                            field: field_entry.name().to_string(),
                            tokenizer: option.tokenizer().to_string(),
                        })?;
                let mut terms: Vec<Term> = Vec::new();
                let mut token_stream = text_analyzer.token_stream(phrase);
                token_stream.process(&mut |token| {
                    let term = Term::from_field_text(field, &token.text);
                    terms.push(term);
                });
                if terms.len() != 1 {
                    return Err(QueryParserError::UnsupportedQuery(format!(
                        "Range query boundary cannot have multiple tokens: {phrase:?} [{terms:?}]."
                    )));
                }
                Ok(terms.into_iter().next().unwrap())
            }
            FieldType::JsonObject(ref json_options) => {
                let get_term_with_path = || {
                    Term::from_field_json_path(
                        field,
                        json_path,
                        json_options.is_expand_dots_enabled(),
                    )
                };
                if let Some(term) =
                    // Try to convert the phrase to a fast value
                    convert_to_fast_value_and_append_to_json_term(
                        get_term_with_path(),
                        phrase,
                        false,
                    )
                {
                    Ok(term)
                } else {
                    let mut term = get_term_with_path();
                    term.append_type_and_str(phrase);
                    Ok(term)
                }
            }
            FieldType::Facet(_) => match Facet::from_text(phrase) {
                Ok(facet) => Ok(Term::from_facet(field, &facet)),
                Err(e) => Err(QueryParserError::from(e)),
            },
            FieldType::Bytes(_) => {
                let bytes = BASE64
                    .decode(phrase)
                    .map_err(QueryParserError::ExpectedBase64)?;
                Ok(Term::from_field_bytes(field, &bytes))
            }
            FieldType::IpAddr(_) => {
                let ip_v6 = IpAddr::from_str(phrase)?.into_ipv6_addr();
                Ok(Term::from_field_ip_addr(field, ip_v6))
            }
        }
    }

    fn compute_logical_ast_for_leaf(
        &self,
        field: Field,
        json_path: &str,
        phrase: &str,
        slop: u32,
        prefix: bool,
    ) -> Result<Vec<LogicalLiteral>, QueryParserError> {
        let field_entry = self.schema.get_field_entry(field);
        let field_type = field_entry.field_type();
        let field_name = field_entry.name();
        if !field_type.is_indexed() {
            return Err(QueryParserError::FieldNotIndexed(field_name.to_string()));
        }
        if field_type.value_type() != Type::Json && !json_path.is_empty() {
            let field_name = self.schema.get_field_name(field);
            return Err(QueryParserError::FieldDoesNotExist(format!(
                "{field_name}.{json_path}"
            )));
        }
        match *field_type {
            FieldType::U64(_) => {
                let val: u64 = u64::from_str(phrase)?;
                let i64_term = Term::from_field_u64(field, val);
                Ok(vec![LogicalLiteral::Term(i64_term)])
            }
            FieldType::I64(_) => {
                let val: i64 = i64::from_str(phrase)?;
                let i64_term = Term::from_field_i64(field, val);
                Ok(vec![LogicalLiteral::Term(i64_term)])
            }
            FieldType::F64(_) => {
                let val: f64 = f64::from_str(phrase)?;
                let f64_term = Term::from_field_f64(field, val);
                Ok(vec![LogicalLiteral::Term(f64_term)])
            }
            FieldType::Bool(_) => {
                let val: bool = bool::from_str(phrase)?;
                let bool_term = Term::from_field_bool(field, val);
                Ok(vec![LogicalLiteral::Term(bool_term)])
            }
            FieldType::Date(_) => {
                let dt = OffsetDateTime::parse(phrase, &Rfc3339)?;
                let dt_term = Term::from_field_date_for_search(field, DateTime::from_utc(dt));
                Ok(vec![LogicalLiteral::Term(dt_term)])
            }
            FieldType::Str(ref str_options) => {
                let indexing_options = str_options.get_indexing_options().ok_or_else(|| {
                    // This should have been seen earlier really.
                    QueryParserError::FieldNotIndexed(field_name.to_string())
                })?;
                let mut text_analyzer = self
                    .tokenizer_manager
                    .get(indexing_options.tokenizer())
                    .ok_or_else(|| QueryParserError::UnknownTokenizer {
                        field: field_name.to_string(),
                        tokenizer: indexing_options.tokenizer().to_string(),
                    })?;
                Ok(generate_literals_for_str(
                    field_name,
                    field,
                    phrase,
                    slop,
                    prefix,
                    indexing_options,
                    &mut text_analyzer,
                )?
                .into_iter()
                .collect())
            }
            FieldType::JsonObject(ref json_options) => generate_literals_for_json_object(
                field_name,
                field,
                json_path,
                phrase,
                &self.tokenizer_manager,
                json_options,
            ),
            FieldType::Facet(_) => match Facet::from_text(phrase) {
                Ok(facet) => {
                    let facet_term = Term::from_facet(field, &facet);
                    Ok(vec![LogicalLiteral::Term(facet_term)])
                }
                Err(e) => Err(QueryParserError::from(e)),
            },
            FieldType::Bytes(_) => {
                let bytes = BASE64
                    .decode(phrase)
                    .map_err(QueryParserError::ExpectedBase64)?;
                let bytes_term = Term::from_field_bytes(field, &bytes);
                Ok(vec![LogicalLiteral::Term(bytes_term)])
            }
            FieldType::IpAddr(_) => {
                let ip_v6 = IpAddr::from_str(phrase)?.into_ipv6_addr();
                let term = Term::from_field_ip_addr(field, ip_v6);
                Ok(vec![LogicalLiteral::Term(term)])
            }
        }
    }

    fn default_occur(&self) -> Occur {
        if self.conjunction_by_default {
            Occur::Must
        } else {
            Occur::Should
        }
    }

    fn resolve_bound(
        &self,
        field: Field,
        json_path: &str,
        bound: &UserInputBound,
    ) -> Result<Bound<Term>, QueryParserError> {
        if bound.term_str() == "*" {
            return Ok(Bound::Unbounded);
        }
        let term = self.compute_boundary_term(field, json_path, bound.term_str())?;
        match *bound {
            UserInputBound::Inclusive(_) => Ok(Bound::Included(term)),
            UserInputBound::Exclusive(_) => Ok(Bound::Excluded(term)),
            UserInputBound::Unbounded => Ok(Bound::Unbounded),
        }
    }

    fn compute_logical_ast_with_occur_lenient(
        &self,
        user_input_ast: UserInputAst,
    ) -> (LogicalAst, Vec<QueryParserError>) {
        match user_input_ast {
            UserInputAst::Clause(sub_queries) => {
                let default_occur = self.default_occur();
                let mut logical_sub_queries: Vec<(Occur, LogicalAst)> = Vec::new();
                let mut errors = Vec::new();
                for (occur_opt, sub_ast) in sub_queries {
                    let (sub_ast, mut sub_errors) =
                        self.compute_logical_ast_with_occur_lenient(sub_ast);
                    let occur = occur_opt.unwrap_or(default_occur);
                    logical_sub_queries.push((occur, sub_ast));
                    errors.append(&mut sub_errors);
                }
                (LogicalAst::Clause(logical_sub_queries), errors)
            }
            UserInputAst::Boost(ast, boost) => {
                let (ast, errors) = self.compute_logical_ast_with_occur_lenient(*ast);
                (ast.boost(boost as Score), errors)
            }
            UserInputAst::Leaf(leaf) => {
                let (ast, errors) = self.compute_logical_ast_from_leaf_lenient(*leaf);
                // if the error is not recoverable, replace it with an empty clause. We will end up
                // trimming those later
                (
                    ast.unwrap_or_else(|| LogicalAst::Clause(Vec::new())),
                    errors,
                )
            }
        }
    }

    fn field_boost(&self, field: Field) -> Score {
        self.boost.get(&field).cloned().unwrap_or(1.0)
    }

    fn default_indexed_json_fields(&self) -> impl Iterator<Item = Field> + '_ {
        let schema = self.schema.clone();
        self.default_fields.iter().cloned().filter(move |field| {
            let field_type = schema.get_field_entry(*field).field_type();
            field_type.value_type() == Type::Json && field_type.is_indexed()
        })
    }

    /// Given a literal, returns the list of terms that should be searched.
    ///
    /// The terms are identified by a triplet:
    /// - tantivy field
    /// - field_path: tantivy has JSON fields. It is possible to target a member of a JSON object by
    ///   naturally extending the json field name with a "." separated field_path
    /// - field_phrase: the phrase that is being searched.
    ///
    /// The literal identifies the targeted field by a so-called *full field path*,
    /// specified before the ":". (e.g. identity.username:fulmicoton).
    ///
    /// The way we split the full field path into (field_name, field_path) can be ambiguous,
    /// because field_names can contain "." themselves.
    // For instance if a field is named `one.two` and another one is named `one`,
    /// should `one.two:three` target `one.two` with field path `` or or `one` with
    /// the field path `two`.
    ///
    /// In this case tantivy, just picks the solution with the longest field name.
    ///
    /// Quirk: As a hack for quickwit, we do not split over a dot that appear escaped '\.'.
    fn compute_path_triplets_for_literal<'a>(
        &self,
        literal: &'a UserInputLiteral,
    ) -> Result<Vec<(Field, &'a str, &'a str)>, QueryParserError> {
        let full_path = if let Some(full_path) = &literal.field_name {
            full_path
        } else {
            // The user did not specify any path...
            // We simply target default fields.
            if self.default_fields.is_empty() {
                return Err(QueryParserError::NoDefaultFieldDeclared);
            }
            return Ok(self
                .default_fields
                .iter()
                .map(|default_field| (*default_field, "", literal.phrase.as_str()))
                .collect::<Vec<(Field, &str, &str)>>());
        };
        if let Some((field, path)) = self.split_full_path(full_path) {
            return Ok(vec![(field, path, literal.phrase.as_str())]);
        }
        // We need to add terms associated with json default fields.
        let triplets: Vec<(Field, &str, &str)> = self
            .default_indexed_json_fields()
            .map(|json_field| (json_field, full_path.as_str(), literal.phrase.as_str()))
            .collect();
        if triplets.is_empty() {
            return Err(QueryParserError::FieldDoesNotExist(full_path.to_string()));
        }
        Ok(triplets)
    }

    fn compute_logical_ast_from_leaf_lenient(
        &self,
        leaf: UserInputLeaf,
    ) -> (Option<LogicalAst>, Vec<QueryParserError>) {
        match leaf {
            UserInputLeaf::Literal(literal) => {
                let term_phrases: Vec<(Field, &str, &str)> =
                    try_tuple!(self.compute_path_triplets_for_literal(&literal));
                let mut asts: Vec<LogicalAst> = Vec::new();
                let mut errors: Vec<QueryParserError> = Vec::new();
                for (field, json_path, phrase) in term_phrases {
                    let unboosted_asts = match self.compute_logical_ast_for_leaf(
                        field,
                        json_path,
                        phrase,
                        literal.slop,
                        literal.prefix,
                    ) {
                        Ok(asts) => asts,
                        Err(e) => {
                            errors.push(e);
                            continue;
                        }
                    };
                    for ast in unboosted_asts {
                        // Apply some field specific boost defined at the query parser level.
                        let boost = self.field_boost(field);
                        asts.push(LogicalAst::Leaf(Box::new(ast)).boost(boost));
                    }
                }
                if !asts.is_empty() {
                    // if some fields failed but other succeeded, we consider this a success, it
                    // probably means the default_fields contains
                    // text and non-text fields, and the non-text ones failed
                    errors.clear();
                }
                let result_ast: LogicalAst = if asts.len() == 1 {
                    asts.into_iter().next().unwrap()
                } else {
                    LogicalAst::Clause(asts.into_iter().map(|ast| (Occur::Should, ast)).collect())
                };
                (Some(result_ast), errors)
            }
            UserInputLeaf::All => (
                Some(LogicalAst::Leaf(Box::new(LogicalLiteral::All))),
                Vec::new(),
            ),
            UserInputLeaf::Range {
                field: full_field_opt,
                lower,
                upper,
            } => {
                let Some(full_path) = full_field_opt else {
                    return (
                        None,
                        vec![QueryParserError::UnsupportedQuery(
                            "Range query need to target a specific field.".to_string(),
                        )],
                    );
                };
                let (field, json_path) = try_tuple!(self
                    .split_full_path(&full_path)
                    .ok_or_else(|| QueryParserError::FieldDoesNotExist(full_path.clone())));
                let mut errors = Vec::new();
                let lower = match self.resolve_bound(field, json_path, &lower) {
                    Ok(bound) => bound,
                    Err(error) => {
                        errors.push(error);
                        Bound::Unbounded
                    }
                };
                let upper = match self.resolve_bound(field, json_path, &upper) {
                    Ok(bound) => bound,
                    Err(error) => {
                        errors.push(error);
                        Bound::Unbounded
                    }
                };
                if lower == Bound::Unbounded && upper == Bound::Unbounded {
                    // this range is useless, either because a user requested [* TO *], or because
                    // we failed to parse something. Either way, there is no point emitting it
                    return (None, errors);
                }
                let logical_ast =
                    LogicalAst::Leaf(Box::new(LogicalLiteral::Range { lower, upper }));
                (Some(logical_ast), errors)
            }
            UserInputLeaf::Set {
                field: full_field_opt,
                elements,
            } => {
                let full_path = try_tuple!(full_field_opt.ok_or_else(|| {
                    QueryParserError::UnsupportedQuery(
                        "Range query need to target a specific field.".to_string(),
                    )
                }));
                let (field, json_path) = try_tuple!(self
                    .split_full_path(&full_path)
                    .ok_or_else(|| QueryParserError::FieldDoesNotExist(full_path.clone())));
                let (elements, errors) = elements
                    .into_iter()
                    .map(|element| self.compute_boundary_term(field, json_path, &element))
                    .partition_result();
                let logical_ast = LogicalAst::Leaf(Box::new(LogicalLiteral::Set { elements }));
                (Some(logical_ast), errors)
            }
            UserInputLeaf::Exists { .. } => (
                None,
                vec![QueryParserError::UnsupportedQuery(
                    "Range query need to target a specific field.".to_string(),
                )],
            ),
            UserInputLeaf::Regex { field, pattern } => {
                if !self.regexes_allowed {
                    return (
                        None,
                        vec![QueryParserError::UnsupportedQuery(
                            "Regex queries are not allowed.".to_string(),
                        )],
                    );
                }
                let full_path = try_tuple!(field.ok_or_else(|| {
                    QueryParserError::UnsupportedQuery(
                        "Regex query need to target a specific field.".to_string(),
                    )
                }));
                let (field, json_path) = try_tuple!(self
                    .split_full_path(&full_path)
                    .ok_or_else(|| QueryParserError::FieldDoesNotExist(full_path.clone())));
                if !json_path.is_empty() {
                    return (
                        None,
                        vec![QueryParserError::UnsupportedQuery(
                            "Regex query does not support json paths.".to_string(),
                        )],
                    );
                }
                if !matches!(
                    self.schema.get_field_entry(field).field_type(),
                    FieldType::Str(_)
                ) {
                    return (
                        None,
                        vec![QueryParserError::UnsupportedQuery(
                            "Regex query only supported on text fields".to_string(),
                        )],
                    );
                }
                let pattern = try_tuple!(Regex::new(&pattern).map_err(|e| {
                    QueryParserError::UnsupportedQuery(format!("Invalid regex: {e}"))
                }));
                let logical_ast = LogicalAst::Leaf(Box::new(LogicalLiteral::Regex {
                    pattern: Arc::new(pattern),
                    field,
                }));
                (Some(logical_ast), Vec::new())
            }
        }
    }

    /// Convert a logical AST into a runnable `Query`, taking into account the parser configuration.
    fn logical_ast_to_query(&self, logical_ast: LogicalAst) -> Box<dyn Query> {
        match trim_ast(logical_ast) {
            Some(trimmed_ast) => convert_to_query(&self.fuzzy, trimmed_ast),
            None => Box::new(EmptyQuery),
        }
    }
}

fn convert_literal_to_query(
    fuzzy: &FxHashMap<Field, Fuzzy>,
    logical_literal: LogicalLiteral,
) -> Box<dyn Query> {
    match logical_literal {
        LogicalLiteral::Term(term) => {
            if let Some(fuzzy) = fuzzy.get(&term.field()) {
                if fuzzy.prefix {
                    Box::new(FuzzyTermQuery::new_prefix(
                        term,
                        fuzzy.distance,
                        fuzzy.transpose_cost_one,
                    ))
                } else {
                    Box::new(FuzzyTermQuery::new(
                        term,
                        fuzzy.distance,
                        fuzzy.transpose_cost_one,
                    ))
                }
            } else {
                Box::new(TermQuery::new(term, IndexRecordOption::WithFreqs))
            }
        }
        LogicalLiteral::Phrase {
            terms,
            slop,
            prefix,
        } => {
            if prefix {
                Box::new(PhrasePrefixQuery::new_with_offset(terms))
            } else {
                Box::new(PhraseQuery::new_with_offset_and_slop(terms, slop))
            }
        }
        LogicalLiteral::Range { lower, upper } => Box::new(RangeQuery::new(lower, upper)),
        LogicalLiteral::Set { elements, .. } => Box::new(TermSetQuery::new(elements)),
        LogicalLiteral::All => Box::new(AllQuery),
        LogicalLiteral::Regex { pattern, field } => {
            Box::new(RegexQuery::from_regex(pattern, field))
        }
    }
}

fn generate_literals_for_str(
    field_name: &str,
    field: Field,
    phrase: &str,
    slop: u32,
    prefix: bool,
    indexing_options: &TextFieldIndexing,
    text_analyzer: &mut TextAnalyzer,
) -> Result<Option<LogicalLiteral>, QueryParserError> {
    let mut terms: Vec<(usize, Term)> = Vec::new();
    let mut token_stream = text_analyzer.token_stream(phrase);
    token_stream.process(&mut |token| {
        let term = Term::from_field_text(field, &token.text);
        terms.push((token.position, term));
    });
    if terms.len() <= 1 {
        if prefix {
            return Err(QueryParserError::PhrasePrefixRequiresAtLeastTwoTerms {
                phrase: phrase.to_owned(),
                tokenizer: indexing_options.tokenizer().to_owned(),
            });
        }
        let term_literal_opt = terms
            .into_iter()
            .next()
            .map(|(_, term)| LogicalLiteral::Term(term));
        return Ok(term_literal_opt);
    }
    if !indexing_options.index_option().has_positions() {
        return Err(QueryParserError::FieldDoesNotHavePositionsIndexed(
            field_name.to_string(),
        ));
    }
    Ok(Some(LogicalLiteral::Phrase {
        terms,
        slop,
        prefix,
    }))
}

fn generate_literals_for_json_object(
    field_name: &str,
    field: Field,
    json_path: &str,
    phrase: &str,
    tokenizer_manager: &TokenizerManager,
    json_options: &JsonObjectOptions,
) -> Result<Vec<LogicalLiteral>, QueryParserError> {
    let text_options = json_options.get_text_indexing_options().ok_or_else(|| {
        // This should have been seen earlier really.
        QueryParserError::FieldNotIndexed(field_name.to_string())
    })?;
    let mut text_analyzer = tokenizer_manager
        .get(text_options.tokenizer())
        .ok_or_else(|| QueryParserError::UnknownTokenizer {
            field: field_name.to_string(),
            tokenizer: text_options.tokenizer().to_string(),
        })?;
    let index_record_option = text_options.index_option();
    let mut logical_literals = Vec::new();

    let get_term_with_path =
        || Term::from_field_json_path(field, json_path, json_options.is_expand_dots_enabled());

    // Try to convert the phrase to a fast value
    if let Some(term) =
        convert_to_fast_value_and_append_to_json_term(get_term_with_path(), phrase, true)
    {
        logical_literals.push(LogicalLiteral::Term(term));
    }

    // Try to tokenize the phrase and create Terms.
    let mut positions_and_terms = Vec::<(usize, Term)>::new();
    let mut token_stream = text_analyzer.token_stream(phrase);
    token_stream.process(&mut |token| {
        let mut term = get_term_with_path();
        term.append_type_and_str(&token.text);
        positions_and_terms.push((token.position, term.clone()));
    });

    if positions_and_terms.len() <= 1 {
        for (_, term) in positions_and_terms {
            logical_literals.push(LogicalLiteral::Term(term));
        }
        return Ok(logical_literals);
    }
    if !index_record_option.has_positions() {
        return Err(QueryParserError::FieldDoesNotHavePositionsIndexed(
            field_name.to_string(),
        ));
    }
    logical_literals.push(LogicalLiteral::Phrase {
        terms: positions_and_terms,
        slop: 0,
        prefix: false,
    });
    Ok(logical_literals)
}

fn convert_to_query(fuzzy: &FxHashMap<Field, Fuzzy>, logical_ast: LogicalAst) -> Box<dyn Query> {
    match trim_ast(logical_ast) {
        Some(LogicalAst::Clause(trimmed_clause)) => {
            let occur_subqueries = trimmed_clause
                .into_iter()
                .map(|(occur, subquery)| (occur, convert_to_query(fuzzy, subquery)))
                .collect::<Vec<_>>();
            assert!(
                !occur_subqueries.is_empty(),
                "Should not be empty after trimming"
            );
            Box::new(BooleanQuery::new(occur_subqueries))
        }
        Some(LogicalAst::Leaf(trimmed_logical_literal)) => {
            convert_literal_to_query(fuzzy, *trimmed_logical_literal)
        }
        Some(LogicalAst::Boost(ast, boost)) => {
            let query = convert_to_query(fuzzy, *ast);
            let boosted_query = BoostQuery::new(query, boost);
            Box::new(boosted_query)
        }
        None => Box::new(EmptyQuery),
    }
}

#[cfg(test)]
mod test {
    use matches::assert_matches;

    use super::super::logical_ast::*;
    use super::{QueryParser, QueryParserError};
    use crate::query::Query;
    use crate::schema::{
        FacetOptions, Field, IndexRecordOption, Schema, Term, TextFieldIndexing, TextOptions, FAST,
        INDEXED, STORED, STRING, TEXT,
    };
    use crate::tokenizer::{
        LowerCaser, SimpleTokenizer, StopWordFilter, TextAnalyzer, TokenizerManager,
    };
    use crate::Index;

    fn make_schema() -> Schema {
        let mut schema_builder = Schema::builder();
        let text_field_indexing = TextFieldIndexing::default()
            .set_tokenizer("en_with_stop_words")
            .set_index_option(IndexRecordOption::WithFreqsAndPositions);
        let text_options = TextOptions::default()
            .set_indexing_options(text_field_indexing)
            .set_stored();
        schema_builder.add_text_field("title", TEXT);
        schema_builder.add_text_field("text", TEXT);
        schema_builder.add_i64_field("signed", INDEXED);
        schema_builder.add_u64_field("unsigned", INDEXED);
        schema_builder.add_text_field("notindexed_text", STORED);
        schema_builder.add_text_field("notindexed_u64", STORED);
        schema_builder.add_text_field("notindexed_i64", STORED);
        schema_builder.add_text_field("nottokenized", STRING);
        schema_builder.add_text_field("with_stop_words", text_options);
        schema_builder.add_date_field("date", INDEXED);
        schema_builder.add_f64_field("float", INDEXED);
        schema_builder.add_facet_field("facet", FacetOptions::default());
        schema_builder.add_bytes_field("bytes", INDEXED);
        schema_builder.add_bytes_field("bytes_not_indexed", STORED);
        schema_builder.add_json_field("json", TEXT);
        schema_builder.add_json_field("json_not_indexed", STORED);
        schema_builder.add_bool_field("bool", INDEXED);
        schema_builder.add_bool_field("notindexed_bool", STORED);
        schema_builder.add_u64_field("u64_ff", FAST);
        schema_builder.build()
    }

    fn make_query_parser_with_default_fields(default_fields: &[&'static str]) -> QueryParser {
        let schema = make_schema();
        let default_fields: Vec<Field> = default_fields
            .iter()
            .flat_map(|field_name| schema.get_field(field_name))
            .collect();
        let tokenizer_manager = TokenizerManager::default();
        tokenizer_manager.register(
            "en_with_stop_words",
            TextAnalyzer::builder(SimpleTokenizer::default())
                .filter(LowerCaser)
                .filter(StopWordFilter::remove(vec!["the".to_string()]))
                .build(),
        );
        QueryParser::new(schema, default_fields, tokenizer_manager)
    }

    fn make_query_parser() -> QueryParser {
        make_query_parser_with_default_fields(&["title", "text"])
    }

    fn parse_query_to_logical_ast_with_default_fields(
        query: &str,
        default_conjunction: bool,
        default_fields: &[&'static str],
        allow_regexes: bool,
    ) -> Result<LogicalAst, QueryParserError> {
        let mut query_parser = make_query_parser_with_default_fields(default_fields);
        if default_conjunction {
            query_parser.set_conjunction_by_default();
        }
        if allow_regexes {
            query_parser.allow_regexes();
        }
        query_parser.parse_query_to_logical_ast(query)
    }

    fn parse_query_to_logical_ast(
        query: &str,
        default_conjunction: bool,
    ) -> Result<LogicalAst, QueryParserError> {
        parse_query_to_logical_ast_with_default_fields(
            query,
            default_conjunction,
            &["title", "text"],
            true,
        )
    }

    #[track_caller]
    fn test_parse_query_to_logical_ast_helper_with_default_fields(
        query: &str,
        expected: &str,
        default_conjunction: bool,
        default_fields: &[&'static str],
    ) {
        let query = parse_query_to_logical_ast_with_default_fields(
            query,
            default_conjunction,
            default_fields,
            true,
        )
        .unwrap();
        let query_str = format!("{query:?}");
        assert_eq!(query_str, expected);
    }

    #[track_caller]
    fn test_parse_query_to_logical_ast_helper(
        query: &str,
        expected: &str,
        default_conjunction: bool,
    ) {
        test_parse_query_to_logical_ast_helper_with_default_fields(
            query,
            expected,
            default_conjunction,
            &["title", "text"],
        )
    }

    #[test]
    pub fn test_parse_query_facet() {
        let query_parser = make_query_parser();
        let query = query_parser.parse_query("facet:/root/branch/leaf").unwrap();
        assert_eq!(
            format!("{query:?}"),
            r#"TermQuery(Term(field=11, type=Facet, Facet(/root/branch/leaf)))"#
        );
    }

    #[test]
    pub fn test_parse_query_with_boost() {
        let mut query_parser = make_query_parser();
        let schema = make_schema();
        let text_field = schema.get_field("text").unwrap();
        query_parser.set_field_boost(text_field, 2.0);
        let query = query_parser.parse_query("text:hello").unwrap();
        assert_eq!(
            format!("{query:?}"),
            r#"Boost(query=TermQuery(Term(field=1, type=Str, "hello")), boost=2)"#
        );
    }

    #[test]
    pub fn test_parse_query_range_with_boost() {
        let query = make_query_parser().parse_query("title:[A TO B]").unwrap();
        assert_eq!(
            format!("{query:?}"),
            "RangeQuery { bounds: BoundsRange { lower_bound: Included(Term(field=0, type=Str, \
             \"a\")), upper_bound: Included(Term(field=0, type=Str, \"b\")) } }"
        );
    }

    #[test]
    pub fn test_parse_query_with_default_boost_and_custom_boost() {
        let mut query_parser = make_query_parser();
        let schema = make_schema();
        let text_field = schema.get_field("text").unwrap();
        query_parser.set_field_boost(text_field, 2.0);
        let query = query_parser.parse_query("text:hello^2").unwrap();
        assert_eq!(
            format!("{query:?}"),
            r#"Boost(query=Boost(query=TermQuery(Term(field=1, type=Str, "hello")), boost=2), boost=2)"#
        );
    }

    #[test]
    pub fn test_parse_nonindexed_field_yields_error() {
        let query_parser = make_query_parser();

        let is_not_indexed_err = |query: &str| {
            let result: Result<Box<dyn Query>, QueryParserError> = query_parser.parse_query(query);
            if let Err(QueryParserError::FieldNotIndexed(field_name)) = result {
                Some(field_name)
            } else {
                None
            }
        };

        assert_eq!(
            is_not_indexed_err("notindexed_text:titi"),
            Some(String::from("notindexed_text"))
        );
        assert_eq!(
            is_not_indexed_err("notindexed_u64:23424"),
            Some(String::from("notindexed_u64"))
        );
        assert_eq!(
            is_not_indexed_err("notindexed_i64:-234324"),
            Some(String::from("notindexed_i64"))
        );
        assert_eq!(
            is_not_indexed_err("notindexed_bool:true"),
            Some(String::from("notindexed_bool"))
        );
    }

    #[test]
    pub fn test_parse_query_untokenized() {
        test_parse_query_to_logical_ast_helper(
            "nottokenized:\"wordone wordtwo\"",
            r#"Term(field=7, type=Str, "wordone wordtwo")"#,
            false,
        );
    }

    #[test]
    pub fn test_parse_query_empty() {
        test_parse_query_to_logical_ast_helper("", "<emptyclause>", false);
        test_parse_query_to_logical_ast_helper(" ", "<emptyclause>", false);
        let query_parser = make_query_parser();
        let query_result = query_parser.parse_query("");
        let query = query_result.unwrap();
        assert_eq!(format!("{query:?}"), "EmptyQuery");
    }

    #[test]
    pub fn test_parse_query_ints() {
        let query_parser = make_query_parser();
        assert!(query_parser.parse_query("signed:2324").is_ok());
        assert!(query_parser.parse_query("signed:\"22\"").is_ok());
        assert!(query_parser.parse_query("signed:\"-2234\"").is_ok());
        assert!(query_parser
            .parse_query("signed:\"-9999999999999\"")
            .is_ok());
        assert!(query_parser.parse_query("signed:\"a\"").is_err());
        assert!(query_parser.parse_query("signed:\"2a\"").is_err());
        assert!(query_parser
            .parse_query("signed:\"18446744073709551615\"")
            .is_err());
        assert!(query_parser.parse_query("unsigned:\"2\"").is_ok());
        assert!(query_parser.parse_query("unsigned:\"-2\"").is_err());
        assert!(query_parser
            .parse_query("unsigned:\"18446744073709551615\"")
            .is_ok());
        assert!(query_parser.parse_query("float:\"3.1\"").is_ok());
        assert!(query_parser.parse_query("float:\"-2.4\"").is_ok());
        assert!(query_parser.parse_query("float:\"2.1.2\"").is_err());
        assert!(query_parser.parse_query("float:\"2.1a\"").is_err());
        assert!(query_parser
            .parse_query("float:\"18446744073709551615.0\"")
            .is_ok());
        test_parse_query_to_logical_ast_helper(
            "unsigned:2324",
            "Term(field=3, type=U64, 2324)",
            false,
        );

        test_parse_query_to_logical_ast_helper(
            "signed:-2324",
            &format!(
                "{:?}",
                Term::from_field_i64(Field::from_field_id(2u32), -2324)
            ),
            false,
        );

        test_parse_query_to_logical_ast_helper(
            "float:2.5",
            &format!(
                "{:?}",
                Term::from_field_f64(Field::from_field_id(10u32), 2.5)
            ),
            false,
        );
    }

    #[test]
    fn test_parse_bytes() {
        test_parse_query_to_logical_ast_helper(
            "bytes:YnVidQ==",
            "Term(field=12, type=Bytes, [98, 117, 98, 117])",
            false,
        );
    }

    #[test]
    fn test_parse_bool() {
        test_parse_query_to_logical_ast_helper(
            "bool:true",
            &format!(
                "{:?}",
                Term::from_field_bool(Field::from_field_id(16u32), true),
            ),
            false,
        );
    }

    #[test]
    fn test_parse_bytes_not_indexed() {
        let error = parse_query_to_logical_ast("bytes_not_indexed:aaa", false).unwrap_err();
        assert!(matches!(error, QueryParserError::FieldNotIndexed(_)));
    }

    #[test]
    fn test_json_field() {
        test_parse_query_to_logical_ast_helper(
            "json.titi:hello",
            "Term(field=14, type=Json, path=titi, type=Str, \"hello\")",
            false,
        );
    }

    fn extract_query_term_json_path(query: &str) -> String {
        let LogicalAst::Leaf(literal) = parse_query_to_logical_ast(query, false).unwrap() else {
            panic!();
        };
        let LogicalLiteral::Term(term) = *literal else {
            panic!();
        };
        std::str::from_utf8(term.serialized_value_bytes())
            .unwrap()
            .to_string()
    }

    #[test]
    fn test_json_field_query_with_escaped_dot() {
        assert_eq!(
            extract_query_term_json_path(r#"json.k8s.node.name:hello"#),
            "k8s\u{1}node\u{1}name\0shello"
        );
        assert_eq!(
            extract_query_term_json_path(r"json.k8s\.node\.name:hello"),
            "k8s.node.name\0shello"
        );
    }

    #[test]
    fn test_json_field_possibly_a_number() {
        test_parse_query_to_logical_ast_helper(
            "json.titi:5",
            r#"(Term(field=14, type=Json, path=titi, type=I64, 5) Term(field=14, type=Json, path=titi, type=Str, "5"))"#,
            true,
        );
        test_parse_query_to_logical_ast_helper(
            "json.titi:-5",
            r#"(Term(field=14, type=Json, path=titi, type=I64, -5) Term(field=14, type=Json, path=titi, type=Str, "5"))"#, //< Yes this is a bit weird after going through the tokenizer we lose the "-".
            true,
        );
        test_parse_query_to_logical_ast_helper(
            "json.titi:10000000000000000000",
            r#"(Term(field=14, type=Json, path=titi, type=U64, 10000000000000000000) Term(field=14, type=Json, path=titi, type=Str, "10000000000000000000"))"#,
            true,
        );
        test_parse_query_to_logical_ast_helper(
            "json.titi:-5.2",
            r#"(Term(field=14, type=Json, path=titi, type=F64, -5.2) "[(0, Term(field=14, type=Json, path=titi, type=Str, "5")), (1, Term(field=14, type=Json, path=titi, type=Str, "2"))]")"#,
            true,
        );
    }

    #[test]
    fn test_json_field_possibly_a_date() {
        test_parse_query_to_logical_ast_helper(
            r#"json.date:"2019-10-12T07:20:50.52Z""#,
            r#"(Term(field=14, type=Json, path=date, type=Date, 2019-10-12T07:20:50Z) "[(0, Term(field=14, type=Json, path=date, type=Str, "2019")), (1, Term(field=14, type=Json, path=date, type=Str, "10")), (2, Term(field=14, type=Json, path=date, type=Str, "12t07")), (3, Term(field=14, type=Json, path=date, type=Str, "20")), (4, Term(field=14, type=Json, path=date, type=Str, "50")), (5, Term(field=14, type=Json, path=date, type=Str, "52z"))]")"#,
            true,
        );
    }

    #[test]
    fn test_json_field_possibly_a_bool() {
        test_parse_query_to_logical_ast_helper(
            "json.titi:true",
            r#"(Term(field=14, type=Json, path=titi, type=Bool, true) Term(field=14, type=Json, path=titi, type=Str, "true"))"#,
            true,
        );
    }

    #[test]
    fn test_json_field_not_indexed() {
        let error = parse_query_to_logical_ast("json_not_indexed.titi:hello", false).unwrap_err();
        assert!(matches!(error, QueryParserError::FieldNotIndexed(_)));
    }

    fn test_query_to_logical_ast_with_default_json(
        query: &str,
        expected: &str,
        default_conjunction: bool,
    ) {
        let mut query_parser = make_query_parser_with_default_fields(&["json"]);
        if default_conjunction {
            query_parser.set_conjunction_by_default();
        }
        let ast = query_parser.parse_query_to_logical_ast(query).unwrap();
        let ast_str = format!("{ast:?}");
        assert_eq!(ast_str, expected);
    }

    #[test]
    fn test_json_default() {
        test_query_to_logical_ast_with_default_json(
            "titi:4",
            "(Term(field=14, type=Json, path=titi, type=I64, 4) Term(field=14, type=Json, \
             path=titi, type=Str, \"4\"))",
            false,
        );
    }

    #[test]
    fn test_json_default_with_different_field() {
        for conjunction in [false, true] {
            test_query_to_logical_ast_with_default_json(
                "text:4",
                r#"Term(field=1, type=Str, "4")"#,
                conjunction,
            );
        }
    }

    #[test]
    fn test_json_default_with_same_field() {
        for conjunction in [false, true] {
            test_query_to_logical_ast_with_default_json(
                "json:4",
                r#"(Term(field=14, type=Json, path=, type=I64, 4) Term(field=14, type=Json, path=, type=Str, "4"))"#,
                conjunction,
            );
        }
    }

    #[test]
    fn test_parse_bytes_phrase() {
        test_parse_query_to_logical_ast_helper(
            "bytes:\"YnVidQ==\"",
            "Term(field=12, type=Bytes, [98, 117, 98, 117])",
            false,
        );
    }

    #[test]
    fn test_parse_bytes_invalid_base64() {
        let base64_err: QueryParserError =
            parse_query_to_logical_ast("bytes:aa", false).unwrap_err();
        assert!(matches!(base64_err, QueryParserError::ExpectedBase64(_)));
    }

    #[test]
    fn test_parse_query_to_ast_ab_c() {
        test_parse_query_to_logical_ast_helper(
            "(+title:a +title:b) title:c",
            r#"((+Term(field=0, type=Str, "a") +Term(field=0, type=Str, "b")) Term(field=0, type=Str, "c"))"#,
            false,
        );
        test_parse_query_to_logical_ast_helper(
            "(+title:a +title:b) title:c",
            r#"(+Term(field=0, type=Str, "a") +Term(field=0, type=Str, "b") +Term(field=0, type=Str, "c"))"#,
            true,
        );
    }

    #[test]
    pub fn test_parse_query_to_ast_single_term() {
        test_parse_query_to_logical_ast_helper(
            "title:toto",
            r#"Term(field=0, type=Str, "toto")"#,
            false,
        );
        test_parse_query_to_logical_ast_helper(
            "+title:toto",
            r#"Term(field=0, type=Str, "toto")"#,
            false,
        );
        test_parse_query_to_logical_ast_helper(
            "+title:toto -titi",
            r#"(+Term(field=0, type=Str, "toto") -(Term(field=0, type=Str, "titi") Term(field=1, type=Str, "titi")))"#,
            false,
        );
    }

    #[test]
    fn test_single_negative_term() {
        assert_matches!(
            parse_query_to_logical_ast("-title:toto", false),
            Err(QueryParserError::AllButQueryForbidden)
        );
    }

    #[test]
    pub fn test_parse_query_to_ast_two_terms() {
        test_parse_query_to_logical_ast_helper(
            "title:a b",
            r#"(Term(field=0, type=Str, "a") Term(field=0, type=Str, "b") Term(field=1, type=Str, "b"))"#,
            false,
        );
        test_parse_query_to_logical_ast_helper(
            r#"title:"a b""#,
            r#""[(0, Term(field=0, type=Str, "a")), (1, Term(field=0, type=Str, "b"))]""#,
            false,
        );
    }
    #[test]
    pub fn test_parse_query_all_query() {
        let logical_ast = parse_query_to_logical_ast("*", false).unwrap();
        assert_eq!(format!("{logical_ast:?}"), "*");
    }

    #[test]
    pub fn test_parse_query_range_require_a_target_field() {
        let query_parser_error = parse_query_to_logical_ast("[A TO B]", false).err().unwrap();
        assert_eq!(
            query_parser_error.to_string(),
            "Unsupported query: Range query need to target a specific field."
        );
    }

    #[test]
    pub fn test_parse_query_to_ast_ranges() {
        test_parse_query_to_logical_ast_helper(
            "title:[a TO b]",
            r#"(Included(Term(field=0, type=Str, "a")) TO Included(Term(field=0, type=Str, "b")))"#,
            false,
        );
        test_parse_query_to_logical_ast_helper(
            "title:{titi TO toto}",
            r#"(Excluded(Term(field=0, type=Str, "titi")) TO Excluded(Term(field=0, type=Str, "toto")))"#,
            false,
        );
        test_parse_query_to_logical_ast_helper(
            "title:{* TO toto}",
            r#"(Unbounded TO Excluded(Term(field=0, type=Str, "toto")))"#,
            false,
        );
        test_parse_query_to_logical_ast_helper(
            "title:{titi TO *}",
            r#"(Excluded(Term(field=0, type=Str, "titi")) TO Unbounded)"#,
            false,
        );
        test_parse_query_to_logical_ast_helper(
            "signed:{-5 TO 3}",
            r#"(Excluded(Term(field=2, type=I64, -5)) TO Excluded(Term(field=2, type=I64, 3)))"#,
            false,
        );
        test_parse_query_to_logical_ast_helper(
            "float:{-1.5 TO 1.5}",
            r#"(Excluded(Term(field=10, type=F64, -1.5)) TO Excluded(Term(field=10, type=F64, 1.5)))"#,
            false,
        );
        test_parse_query_to_logical_ast_helper(
            "u64_ff:[7 TO 77]",
            r#"(Included(Term(field=18, type=U64, 7)) TO Included(Term(field=18, type=U64, 77)))"#,
            false,
        );
    }

    #[test]
    pub fn test_query_parser_field_does_not_exist() {
        let query_parser = make_query_parser();
        assert_eq!(
            query_parser
                .parse_query("boujou:\"18446744073709551615\"")
                .unwrap_err(),
            QueryParserError::FieldDoesNotExist("boujou".to_string())
        );
    }

    #[test]
    pub fn test_query_parser_field_not_indexed() {
        let query_parser = make_query_parser();
        assert_matches!(
            query_parser.parse_query("notindexed_text:\"18446744073709551615\""),
            Err(QueryParserError::FieldNotIndexed(_))
        );
    }

    #[test]
    pub fn test_unknown_tokenizer() {
        let mut schema_builder = Schema::builder();
        let text_field_indexing = TextFieldIndexing::default()
            .set_tokenizer("nonexistingtokenizer")
            .set_index_option(IndexRecordOption::Basic);
        let text_options = TextOptions::default().set_indexing_options(text_field_indexing);
        let title = schema_builder.add_text_field("title", text_options);
        let schema = schema_builder.build();
        let default_fields = vec![title];
        let tokenizer_manager = TokenizerManager::default();
        let query_parser = QueryParser::new(schema, default_fields, tokenizer_manager);

        assert_matches!(
            query_parser.parse_query("title:\"happy tax payer\""),
            Err(QueryParserError::UnknownTokenizer { .. })
        );
    }

    #[test]
    pub fn test_query_parser_no_positions() {
        let mut schema_builder = Schema::builder();
        let text_field_indexing = TextFieldIndexing::default()
            .set_tokenizer("customtokenizer")
            .set_index_option(IndexRecordOption::Basic);
        let text_options = TextOptions::default().set_indexing_options(text_field_indexing);
        let title = schema_builder.add_text_field("title", text_options);
        let schema = schema_builder.build();
        let index = Index::create_in_ram(schema);
        index
            .tokenizers()
            .register("customtokenizer", SimpleTokenizer::default());
        let query_parser = QueryParser::for_index(&index, vec![title]);
        assert_eq!(
            query_parser.parse_query("title:\"happy tax\"").unwrap_err(),
            QueryParserError::FieldDoesNotHavePositionsIndexed("title".to_string())
        );
    }

    #[test]
    pub fn test_query_parser_expected_int() {
        let query_parser = make_query_parser();
        assert_matches!(
            query_parser.parse_query("unsigned:18a"),
            Err(QueryParserError::ExpectedInt(_))
        );
        assert!(query_parser.parse_query("unsigned:\"18\"").is_ok());
        assert_matches!(
            query_parser.parse_query("signed:18b"),
            Err(QueryParserError::ExpectedInt(_))
        );
        assert!(query_parser.parse_query("float:\"1.8\"").is_ok());
        assert_matches!(
            query_parser.parse_query("float:1.8a"),
            Err(QueryParserError::ExpectedFloat(_))
        );
    }

    #[test]
    pub fn test_query_parser_expected_bool() {
        let query_parser = make_query_parser();
        assert_matches!(
            query_parser.parse_query("bool:brie"),
            Err(QueryParserError::ExpectedBool(_))
        );
        assert!(query_parser.parse_query("bool:\"true\"").is_ok());
        assert!(query_parser.parse_query("bool:\"false\"").is_ok());
    }

    #[test]
    pub fn test_query_parser_expected_date() {
        let query_parser = make_query_parser();
        assert_matches!(
            query_parser.parse_query("date:18a"),
            Err(QueryParserError::DateFormatError(_))
        );
        test_parse_query_to_logical_ast_helper(
            r#"date:"2010-11-21T09:55:06.000000000+02:00""#,
            r#"Term(field=9, type=Date, 2010-11-21T07:55:06Z)"#,
            true,
        );
        test_parse_query_to_logical_ast_helper(
            r#"date:"1985-04-12T23:20:50.52Z""#,
            r#"Term(field=9, type=Date, 1985-04-12T23:20:50Z)"#,
            true,
        );
    }

    #[test]
    pub fn test_query_parser_expected_facet() {
        let query_parser = make_query_parser();
        match query_parser.parse_query("facet:INVALID") {
            Ok(_) => panic!("should never succeed"),
            Err(e) => assert_eq!(
                "The facet field is malformed: Failed to parse the facet string: 'INVALID'",
                format!("{e}")
            ),
        }
        assert!(query_parser.parse_query("facet:\"/foo/bar\"").is_ok());
    }

    #[test]
    pub fn test_query_parser_not_empty_but_no_tokens() {
        let query_parser = make_query_parser();
        assert!(query_parser.parse_query(" !, ").is_ok());
        assert!(query_parser.parse_query("with_stop_words:the").is_ok());
    }

    #[test]
    pub fn test_parse_query_single_negative_term_through_error() {
        assert_matches!(
            parse_query_to_logical_ast("-title:toto", true),
            Err(QueryParserError::AllButQueryForbidden)
        );
        assert_matches!(
            parse_query_to_logical_ast("-title:toto", false),
            Err(QueryParserError::AllButQueryForbidden)
        );
    }

    #[test]
    pub fn test_parse_query_to_ast_conjunction() {
        test_parse_query_to_logical_ast_helper(
            "title:toto",
            r#"Term(field=0, type=Str, "toto")"#,
            true,
        );
        test_parse_query_to_logical_ast_helper(
            "+title:toto",
            r#"Term(field=0, type=Str, "toto")"#,
            true,
        );
        test_parse_query_to_logical_ast_helper(
            "+title:toto -titi",
            r#"(+Term(field=0, type=Str, "toto") -(Term(field=0, type=Str, "titi") Term(field=1, type=Str, "titi")))"#,
            true,
        );
        test_parse_query_to_logical_ast_helper(
            "title:a b",
            r#"(+Term(field=0, type=Str, "a") +(Term(field=0, type=Str, "b") Term(field=1, type=Str, "b")))"#,
            true,
        );
        test_parse_query_to_logical_ast_helper(
            "title:\"a b\"",
            r#""[(0, Term(field=0, type=Str, "a")), (1, Term(field=0, type=Str, "b"))]""#,
            true,
        );
    }

    #[test]
    pub fn test_parse_query_negative() {
        test_parse_query_to_logical_ast_helper(
            "title:b -title:a",
            r#"(+Term(field=0, type=Str, "b") -Term(field=0, type=Str, "a"))"#,
            true,
        );

        test_parse_query_to_logical_ast_helper(
            "title:b -(-title:a -title:c)",
            r#"(+Term(field=0, type=Str, "b") -(-Term(field=0, type=Str, "a") -Term(field=0, type=Str, "c")))"#,
            true,
        );
    }

    #[test]
    pub fn test_query_parser_hyphen() {
        test_parse_query_to_logical_ast_helper(
            "title:www-form-encoded",
            r#""[(0, Term(field=0, type=Str, "www")), (1, Term(field=0, type=Str, "form")), (2, Term(field=0, type=Str, "encoded"))]""#,
            false,
        );
    }

    #[test]
    fn test_and_default_regardless_of_default_conjunctive() {
        for &default_conjunction in &[false, true] {
            test_parse_query_to_logical_ast_helper(
                "title:a AND title:b",
                r#"(+Term(field=0, type=Str, "a") +Term(field=0, type=Str, "b"))"#,
                default_conjunction,
            );
        }
    }

    #[test]
    fn test_or_default_conjunctive() {
        for &default_conjunction in &[false, true] {
            test_parse_query_to_logical_ast_helper(
                "title:a OR title:b",
                r#"(Term(field=0, type=Str, "a") Term(field=0, type=Str, "b"))"#,
                default_conjunction,
            );
        }
    }

    #[test]
    fn test_space_before_value() {
        test_parse_query_to_logical_ast_helper(
            "title: a",
            r#"Term(field=0, type=Str, "a")"#,
            false,
        );
    }

    #[test]
    fn test_escaped_field() {
        let mut schema_builder = Schema::builder();
        schema_builder.add_text_field(r"a\.b", STRING);
        let schema = schema_builder.build();
        let query_parser = QueryParser::new(schema, Vec::new(), TokenizerManager::default());
        let query = query_parser.parse_query(r"a\.b:hello").unwrap();
        assert_eq!(
            format!("{query:?}"),
            "TermQuery(Term(field=0, type=Str, \"hello\"))"
        );
    }

    #[test]
    fn test_split_full_path() {
        let mut schema_builder = Schema::builder();
        schema_builder.add_text_field("second", STRING);
        schema_builder.add_text_field("first", STRING);
        schema_builder.add_text_field("first.toto", STRING);
        schema_builder.add_text_field("first.toto.titi", STRING);
        schema_builder.add_text_field("third.a.b.c", STRING);
        let schema = schema_builder.build();
        let query_parser =
            QueryParser::new(schema.clone(), Vec::new(), TokenizerManager::default());
        assert_eq!(
            query_parser.split_full_path("first.toto"),
            Some((schema.get_field("first.toto").unwrap(), ""))
        );
        assert_eq!(
            query_parser.split_full_path("first.toto.bubu"),
            Some((schema.get_field("first.toto").unwrap(), "bubu"))
        );
        assert_eq!(
            query_parser.split_full_path("first.toto.titi"),
            Some((schema.get_field("first.toto.titi").unwrap(), ""))
        );
        assert_eq!(
            query_parser.split_full_path("first.titi"),
            Some((schema.get_field("first").unwrap(), "titi"))
        );
        assert_eq!(query_parser.split_full_path("third"), None);
        assert_eq!(query_parser.split_full_path("hello.toto"), None);
        assert_eq!(query_parser.split_full_path(""), None);
        assert_eq!(query_parser.split_full_path("firsty"), None);
    }

    #[test]
    pub fn test_phrase_slop() {
        test_parse_query_to_logical_ast_helper(
            "\"a b\"~0",
            r#"("[(0, Term(field=0, type=Str, "a")), (1, Term(field=0, type=Str, "b"))]" "[(0, Term(field=1, type=Str, "a")), (1, Term(field=1, type=Str, "b"))]")"#,
            false,
        );
        test_parse_query_to_logical_ast_helper(
            "\"a b\"~2",
            r#"("[(0, Term(field=0, type=Str, "a")), (1, Term(field=0, type=Str, "b"))]"~2 "[(0, Term(field=1, type=Str, "a")), (1, Term(field=1, type=Str, "b"))]"~2)"#,
            false,
        );
        test_parse_query_to_logical_ast_helper(
            "title:\"a b~4\"~2",
            r#""[(0, Term(field=0, type=Str, "a")), (1, Term(field=0, type=Str, "b")), (2, Term(field=0, type=Str, "4"))]"~2"#,
            false,
        );
    }

    #[test]
    pub fn test_phrase_prefix() {
        test_parse_query_to_logical_ast_helper(
            "\"big bad wo\"*",
            r#"("[(0, Term(field=0, type=Str, "big")), (1, Term(field=0, type=Str, "bad")), (2, Term(field=0, type=Str, "wo"))]"* "[(0, Term(field=1, type=Str, "big")), (1, Term(field=1, type=Str, "bad")), (2, Term(field=1, type=Str, "wo"))]"*)"#,
            false,
        );

        let query_parser = make_query_parser();
        let query = query_parser.parse_query("\"big bad wo\"*").unwrap();
        assert_eq!(
            format!("{query:?}"),
            "BooleanQuery { subqueries: [(Should, PhrasePrefixQuery { field: Field(0), \
             phrase_terms: [(0, Term(field=0, type=Str, \"big\")), (1, Term(field=0, type=Str, \
             \"bad\"))], prefix: (2, Term(field=0, type=Str, \"wo\")), max_expansions: 50 }), \
             (Should, PhrasePrefixQuery { field: Field(1), phrase_terms: [(0, Term(field=1, \
             type=Str, \"big\")), (1, Term(field=1, type=Str, \"bad\"))], prefix: (2, \
             Term(field=1, type=Str, \"wo\")), max_expansions: 50 })], \
             minimum_number_should_match: 1 }"
        );
    }

    #[test]
    pub fn test_phrase_prefix_too_short() {
        let err = parse_query_to_logical_ast("\"wo\"*", true).unwrap_err();
        assert_eq!(
            err,
            QueryParserError::PhrasePrefixRequiresAtLeastTwoTerms {
                phrase: "wo".to_owned(),
                tokenizer: "default".to_owned()
            }
        );

        let err = parse_query_to_logical_ast("\"\"*", true).unwrap_err();
        assert_eq!(
            err,
            QueryParserError::PhrasePrefixRequiresAtLeastTwoTerms {
                phrase: "".to_owned(),
                tokenizer: "default".to_owned()
            }
        );
    }

    #[test]
    pub fn test_term_set_query() {
        test_parse_query_to_logical_ast_helper(
            "title: IN [a b cd]",
            r#"IN [Term(field=0, type=Str, "a"), Term(field=0, type=Str, "b"), Term(field=0, type=Str, "cd")]"#,
            false,
        );
        test_parse_query_to_logical_ast_helper(
            "bytes: IN [AA== ABA= ABCD]",
            r#"IN [Term(field=12, type=Bytes, [0]), Term(field=12, type=Bytes, [0, 16]), Term(field=12, type=Bytes, [0, 16, 131])]"#,
            false,
        );
        test_parse_query_to_logical_ast_helper(
            "signed: IN [1 2 -3]",
            r#"IN [Term(field=2, type=I64, 1), Term(field=2, type=I64, 2), Term(field=2, type=I64, -3)]"#,
            false,
        );

        test_parse_query_to_logical_ast_helper(
            "float: IN [1.1 2.2 -3.3]",
            r#"IN [Term(field=10, type=F64, 1.1), Term(field=10, type=F64, 2.2), Term(field=10, type=F64, -3.3)]"#,
            false,
        );
    }

    #[test]
    pub fn test_set_field_fuzzy() {
        {
            let mut query_parser = make_query_parser();
            query_parser.set_field_fuzzy(
                query_parser.schema.get_field("title").unwrap(),
                false,
                1,
                true,
            );
            let query = query_parser.parse_query("abc").unwrap();
            assert_eq!(
                format!("{query:?}"),
                "BooleanQuery { subqueries: [(Should, FuzzyTermQuery { term: Term(field=0, \
                 type=Str, \"abc\"), distance: 1, transposition_cost_one: true, prefix: false }), \
                 (Should, TermQuery(Term(field=1, type=Str, \"abc\")))], \
                 minimum_number_should_match: 1 }"
            );
        }

        {
            let mut query_parser = make_query_parser();
            query_parser.set_field_fuzzy(
                query_parser.schema.get_field("text").unwrap(),
                true,
                2,
                false,
            );
            let query = query_parser.parse_query("abc").unwrap();
            assert_eq!(
                format!("{query:?}"),
                "BooleanQuery { subqueries: [(Should, TermQuery(Term(field=0, type=Str, \
                 \"abc\"))), (Should, FuzzyTermQuery { term: Term(field=1, type=Str, \"abc\"), \
                 distance: 2, transposition_cost_one: false, prefix: true })], \
                 minimum_number_should_match: 1 }"
            );
        }
    }

    #[test]
    pub fn test_set_default_field_integer() {
        test_parse_query_to_logical_ast_helper_with_default_fields(
            "2324",
            "(Term(field=0, type=Str, \"2324\") Term(field=2, type=I64, 2324))",
            false,
            &["title", "signed"],
        );

        test_parse_query_to_logical_ast_helper_with_default_fields(
            "abc",
            "Term(field=0, type=Str, \"abc\")",
            false,
            &["title", "signed"],
        );

        let query_parser = make_query_parser_with_default_fields(&["signed"]);
        assert_matches!(
            query_parser.parse_query("abc"),
            Err(QueryParserError::ExpectedInt(_))
        );
    }

    #[test]
    pub fn test_regex() {
        let expected_regex = tantivy_fst::Regex::new(r".*b").unwrap();
        test_parse_query_to_logical_ast_helper(
            "title:/.*b/",
            format!("Regex(Field(0), {:#?})", expected_regex).as_str(),
            false,
        );

        // Invalid field
        let err = parse_query_to_logical_ast("float:/.*b/", false).unwrap_err();
        assert_eq!(
            err.to_string(),
            "Unsupported query: Regex query only supported on text fields"
        );

        // No field specified
        let err = parse_query_to_logical_ast("/.*b/", false).unwrap_err();
        assert_eq!(
            err.to_string(),
            "Unsupported query: Regex query need to target a specific field."
        );

        // Regex on a json path
        let err = parse_query_to_logical_ast("title.subpath:/.*b/", false).unwrap_err();
        assert_eq!(
            err.to_string(),
            "Unsupported query: Regex query does not support json paths."
        );

        // Invalid regex
        let err = parse_query_to_logical_ast("title:/[A-Z*b/", false).unwrap_err();
        assert_eq!(
            err.to_string(),
            "Unsupported query: Invalid regex: regex parse error:\n    [A-Z*b\n    ^\nerror: \
             unclosed character class"
        );

        // Regexes not allowed
        let err = parse_query_to_logical_ast_with_default_fields(
            "title:/.*b/",
            false,
            &["title", "text"],
            false,
        )
        .unwrap_err();
        assert_eq!(
            err.to_string(),
            "Unsupported query: Regex queries are not allowed."
        );
    }
}<|MERGE_RESOLUTION|>--- conflicted
+++ resolved
@@ -208,13 +208,13 @@
     tokenizer_manager: TokenizerManager,
     boost: FxHashMap<Field, Score>,
     fuzzy: FxHashMap<Field, Fuzzy>,
-<<<<<<< HEAD
+
     /// If true, an empty query (e.g. "" or only whitespace) will match all
     /// documents instead of matching none.
     empty_query_match_all: bool,
-=======
+
     regexes_allowed: bool,
->>>>>>> f4b37411
+
 }
 
 #[derive(Clone)]
@@ -269,11 +269,11 @@
             conjunction_by_default: false,
             boost: Default::default(),
             fuzzy: Default::default(),
-<<<<<<< HEAD
+
             empty_query_match_all: false,
-=======
+
             regexes_allowed: false,
->>>>>>> f4b37411
+
         }
     }
 
@@ -334,7 +334,7 @@
         );
     }
 
-<<<<<<< HEAD
+
     /// Configure the behaviour of an empty query (e.g. an empty string or only whitespace).
     ///
     /// If `should_match_all` is `true`, an empty query will match all documents in the index.
@@ -360,11 +360,11 @@
     #[inline]
     fn is_user_input_ast_empty(user_input_ast: &UserInputAst) -> bool {
         matches!(user_input_ast, UserInputAst::Clause(clauses) if clauses.is_empty())
-=======
+
     /// Allow regexes in queries
     pub fn allow_regexes(&mut self) {
         self.regexes_allowed = true;
->>>>>>> f4b37411
+
     }
 
     /// Parse a query
