--- conflicted
+++ resolved
@@ -141,15 +141,8 @@
             suffix_offset: (max_offset - suffix_pos) as u32,
             phrase_count: 0,
         };
-<<<<<<< HEAD
-        if phrase_prefix_scorer.doc() != TERMINATED {
-            if !phrase_prefix_scorer.matches_prefix() {
-                phrase_prefix_scorer.advance();
-            }
-=======
         if phrase_prefix_scorer.doc() != TERMINATED && !phrase_prefix_scorer.matches_prefix() {
             phrase_prefix_scorer.advance();
->>>>>>> 6564e0c4
         }
         phrase_prefix_scorer
     }
