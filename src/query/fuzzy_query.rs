use levenshtein_automata::{Distance, LevenshteinAutomatonBuilder, DFA};
use once_cell::sync::OnceCell;
use tantivy_fst::Automaton;

use crate::query::{AutomatonWeight, EnableScoring, Query, Weight};
use crate::schema::{Term, Type};
use crate::TantivyError::InvalidArgument;

pub(crate) struct DfaWrapper(pub DFA);

impl Automaton for DfaWrapper {
    type State = u32;

    fn start(&self) -> Self::State {
        self.0.initial_state()
    }

    fn is_match(&self, state: &Self::State) -> bool {
        match self.0.distance(*state) {
            Distance::Exact(_) => true,
            Distance::AtLeast(_) => false,
        }
    }

    fn can_match(&self, state: &u32) -> bool {
        *state != levenshtein_automata::SINK_STATE
    }

    fn accept(&self, state: &Self::State, byte: u8) -> Self::State {
        self.0.transition(*state, byte)
    }
}

/// A Fuzzy Query matches all of the documents
/// containing a specific term that is within
/// Levenshtein distance
/// ```rust
/// use tantivy::collector::{Count, TopDocs};
/// use tantivy::query::FuzzyTermQuery;
/// use tantivy::schema::{Schema, TEXT};
/// use tantivy::{doc, Index, Term};
///
/// fn example() -> tantivy::Result<()> {
///     let mut schema_builder = Schema::builder();
///     let title = schema_builder.add_text_field("title", TEXT);
///     let schema = schema_builder.build();
///     let index = Index::create_in_ram(schema);
///     {
<<<<<<< HEAD
///         let mut index_writer: IndexWriter = index.writer(3_000_000)?;
=======
///         let mut index_writer = index.writer(15_000_000)?;
>>>>>>> b525f653
///         index_writer.add_document(doc!(
///             title => "The Name of the Wind",
///         ))?;
///         index_writer.add_document(doc!(
///             title => "The Diary of Muadib",
///         ))?;
///         index_writer.add_document(doc!(
///             title => "A Dairy Cow",
///         ))?;
///         index_writer.add_document(doc!(
///             title => "The Diary of a Young Girl",
///         ))?;
///         index_writer.commit()?;
///     }
///     let reader = index.reader()?;
///     let searcher = reader.searcher();
///
///     {
///         let term = Term::from_field_text(title, "Diary");
///         let query = FuzzyTermQuery::new(term, 1, true);
///         let (top_docs, count) = searcher.search(&query, &(TopDocs::with_limit(2), Count)).unwrap();
///         assert_eq!(count, 2);
///         assert_eq!(top_docs.len(), 2);
///     }
///
///     Ok(())
/// }
/// # assert!(example().is_ok());
/// ```
#[derive(Debug, Clone)]
pub struct FuzzyTermQuery {
    /// What term are we searching
    term: Term,
    /// How many changes are we going to allow
    distance: u8,
    /// Should a transposition cost 1 or 2?
    transposition_cost_one: bool,
    ///
    prefix: bool,
}

impl FuzzyTermQuery {
    /// Creates a new Fuzzy Query
    pub fn new(term: Term, distance: u8, transposition_cost_one: bool) -> FuzzyTermQuery {
        FuzzyTermQuery {
            term,
            distance,
            transposition_cost_one,
            prefix: false,
        }
    }

    /// Creates a new Fuzzy Query of the Term prefix
    pub fn new_prefix(term: Term, distance: u8, transposition_cost_one: bool) -> FuzzyTermQuery {
        FuzzyTermQuery {
            term,
            distance,
            transposition_cost_one,
            prefix: true,
        }
    }

    fn specialized_weight(&self) -> crate::Result<AutomatonWeight<DfaWrapper>> {
        static AUTOMATON_BUILDER: [[OnceCell<LevenshteinAutomatonBuilder>; 2]; 3] = [
            [OnceCell::new(), OnceCell::new()],
            [OnceCell::new(), OnceCell::new()],
            [OnceCell::new(), OnceCell::new()],
        ];

        let automaton_builder = AUTOMATON_BUILDER
            .get(self.distance as usize)
            .ok_or_else(|| {
                InvalidArgument(format!(
                    "Levenshtein distance of {} is not allowed. Choose a value less than {}",
                    self.distance,
                    AUTOMATON_BUILDER.len()
                ))
            })?
            .get(self.transposition_cost_one as usize)
            .unwrap()
            .get_or_init(|| {
                LevenshteinAutomatonBuilder::new(self.distance, self.transposition_cost_one)
            });

        let term_value = self.term.value();

        let term_text = if term_value.typ() == Type::Json {
            if let Some(json_path_type) = term_value.json_path_type() {
                if json_path_type != Type::Str {
                    return Err(InvalidArgument(format!(
                        "The fuzzy term query requires a string path type for a json term. Found \
                         {:?}",
                        json_path_type
                    )));
                }
            }

            std::str::from_utf8(self.term.serialized_value_bytes()).map_err(|_| {
                InvalidArgument(
                    "Failed to convert json term value bytes to utf8 string.".to_string(),
                )
            })?
        } else {
            term_value.as_str().ok_or_else(|| {
                InvalidArgument("The fuzzy term query requires a string term.".to_string())
            })?
        };
        let automaton = if self.prefix {
            automaton_builder.build_prefix_dfa(term_text)
        } else {
            automaton_builder.build_dfa(term_text)
        };

        if let Some((json_path_bytes, _)) = term_value.as_json() {
            Ok(AutomatonWeight::new_for_json_path(
                self.term.field(),
                DfaWrapper(automaton),
                json_path_bytes,
            ))
        } else {
            Ok(AutomatonWeight::new(
                self.term.field(),
                DfaWrapper(automaton),
            ))
        }
    }
}

impl Query for FuzzyTermQuery {
    fn weight(&self, _enable_scoring: EnableScoring<'_>) -> crate::Result<Box<dyn Weight>> {
        Ok(Box::new(self.specialized_weight()?))
    }
}

#[cfg(test)]
mod test {
    use super::FuzzyTermQuery;
    use crate::collector::{Count, TopDocs};
<<<<<<< HEAD
    use crate::schema::{Schema, TEXT};
    use crate::{assert_nearly_equals, Index, IndexWriter, Term};
=======
    use crate::indexer::NoMergePolicy;
    use crate::query::QueryParser;
    use crate::schema::{Schema, STORED, TEXT};
    use crate::{assert_nearly_equals, Index, Term};
>>>>>>> b525f653

    #[test]
    pub fn test_fuzzy_json_path() -> crate::Result<()> {
        // # Defining the schema
        let mut schema_builder = Schema::builder();
        let attributes = schema_builder.add_json_field("attributes", TEXT | STORED);
        let schema = schema_builder.build();

        // # Indexing documents
        let index = Index::create_in_ram(schema.clone());

        let mut index_writer = index.writer_for_tests()?;
        index_writer.set_merge_policy(Box::new(NoMergePolicy));
        let doc = schema.parse_document(
            r#"{
            "attributes": {
                "a": "japan"
            }
        }"#,
        )?;
        index_writer.add_document(doc)?;
        let doc = schema.parse_document(
            r#"{
            "attributes": {
                "aa": "japan"
            }
        }"#,
        )?;
        index_writer.add_document(doc)?;
        index_writer.commit()?;

        let reader = index.reader()?;
        let searcher = reader.searcher();

        // # Fuzzy search
        let query_parser = QueryParser::for_index(&index, vec![attributes]);

        let get_json_path_term = |query: &str| -> crate::Result<Term> {
            let query = query_parser.parse_query(query)?;
            let mut terms = Vec::new();
            query.query_terms(&mut |term, _| {
                terms.push(term.clone());
            });

            Ok(terms[0].clone())
        };

        // shall not match the first document due to json path mismatch
        {
            let term = get_json_path_term("attributes.aa:japan")?;
            let fuzzy_query = FuzzyTermQuery::new(term, 2, true);
            let top_docs = searcher.search(&fuzzy_query, &TopDocs::with_limit(2))?;
            assert_eq!(top_docs.len(), 1, "Expected only 1 document");
            assert_eq!(top_docs[0].1.doc_id, 1, "Expected the second document");
        }

        // shall match the first document because Levenshtein distance is 1 (substitute 'o' with
        // 'a')
        {
            let term = get_json_path_term("attributes.a:japon")?;

            let fuzzy_query = FuzzyTermQuery::new(term, 1, true);
            let top_docs = searcher.search(&fuzzy_query, &TopDocs::with_limit(2))?;
            assert_eq!(top_docs.len(), 1, "Expected only 1 document");
            assert_eq!(top_docs[0].1.doc_id, 0, "Expected the first document");
        }

        // shall not match because non-prefix Levenshtein distance is more than 1 (add 'a' and 'n')
        {
            let term = get_json_path_term("attributes.a:jap")?;

            let fuzzy_query = FuzzyTermQuery::new(term, 1, true);
            let top_docs = searcher.search(&fuzzy_query, &TopDocs::with_limit(2))?;
            assert_eq!(top_docs.len(), 0, "Expected no document");
        }

        Ok(())
    }

    #[test]
    pub fn test_fuzzy_term() -> crate::Result<()> {
        let mut schema_builder = Schema::builder();
        let country_field = schema_builder.add_text_field("country", TEXT);
        let schema = schema_builder.build();
        let index = Index::create_in_ram(schema);
        {
            let mut index_writer: IndexWriter = index.writer_for_tests()?;
            index_writer.add_document(doc!(
                country_field => "japan",
            ))?;
            index_writer.add_document(doc!(
                country_field => "korea",
            ))?;
            index_writer.commit()?;
        }
        let reader = index.reader()?;
        let searcher = reader.searcher();

        // passes because Levenshtein distance is 1 (substitute 'o' with 'a')
        {
            let term = Term::from_field_text(country_field, "japon");
            let fuzzy_query = FuzzyTermQuery::new(term, 1, true);
            let top_docs = searcher.search(&fuzzy_query, &TopDocs::with_limit(2))?;
            assert_eq!(top_docs.len(), 1, "Expected only 1 document");
            let (score, _) = top_docs[0];
            assert_nearly_equals!(1.0, score);
        }

        // fails because non-prefix Levenshtein distance is more than 1 (add 'a' and 'n')
        {
            let term = Term::from_field_text(country_field, "jap");

            let fuzzy_query = FuzzyTermQuery::new(term, 1, true);
            let top_docs = searcher.search(&fuzzy_query, &TopDocs::with_limit(2))?;
            assert_eq!(top_docs.len(), 0, "Expected no document");
        }

        // passes because prefix Levenshtein distance is 0
        {
            let term = Term::from_field_text(country_field, "jap");
            let fuzzy_query = FuzzyTermQuery::new_prefix(term, 1, true);
            let top_docs = searcher.search(&fuzzy_query, &TopDocs::with_limit(2))?;
            assert_eq!(top_docs.len(), 1, "Expected only 1 document");
            let (score, _) = top_docs[0];
            assert_nearly_equals!(1.0, score);
        }
        Ok(())
    }

    #[test]
    pub fn test_fuzzy_term_transposition_cost_one() -> crate::Result<()> {
        let mut schema_builder = Schema::builder();
        let country_field = schema_builder.add_text_field("country", TEXT);
        let schema = schema_builder.build();
        let index = Index::create_in_ram(schema);
        let mut index_writer: IndexWriter = index.writer_for_tests()?;
        index_writer.add_document(doc!(country_field => "japan"))?;
        index_writer.commit()?;
        let reader = index.reader()?;
        let searcher = reader.searcher();
        let term_jaapn = Term::from_field_text(country_field, "jaapn");
        {
            let fuzzy_query_transposition = FuzzyTermQuery::new(term_jaapn.clone(), 1, true);
            let count = searcher.search(&fuzzy_query_transposition, &Count)?;
            assert_eq!(count, 1);
        }
        {
            let fuzzy_query_transposition = FuzzyTermQuery::new(term_jaapn, 1, false);
            let count = searcher.search(&fuzzy_query_transposition, &Count)?;
            assert_eq!(count, 0);
        }
        Ok(())
    }
}<|MERGE_RESOLUTION|>--- conflicted
+++ resolved
@@ -46,11 +46,7 @@
 ///     let schema = schema_builder.build();
 ///     let index = Index::create_in_ram(schema);
 ///     {
-<<<<<<< HEAD
-///         let mut index_writer: IndexWriter = index.writer(3_000_000)?;
-=======
-///         let mut index_writer = index.writer(15_000_000)?;
->>>>>>> b525f653
+///         let mut index_writer: IndexWriter = index.writer(15_000_000)?;
 ///         index_writer.add_document(doc!(
 ///             title => "The Name of the Wind",
 ///         ))?;
@@ -189,15 +185,10 @@
 mod test {
     use super::FuzzyTermQuery;
     use crate::collector::{Count, TopDocs};
-<<<<<<< HEAD
-    use crate::schema::{Schema, TEXT};
-    use crate::{assert_nearly_equals, Index, IndexWriter, Term};
-=======
     use crate::indexer::NoMergePolicy;
     use crate::query::QueryParser;
     use crate::schema::{Schema, STORED, TEXT};
-    use crate::{assert_nearly_equals, Index, Term};
->>>>>>> b525f653
+    use crate::{assert_nearly_equals, Index, IndexWriter, Term};
 
     #[test]
     pub fn test_fuzzy_json_path() -> crate::Result<()> {
