mod block_wand;
mod boolean_query;
mod boolean_weight;

pub(crate) use self::block_wand::{block_wand, block_wand_single_scorer};
pub use self::boolean_query::BooleanQuery;
pub use self::boolean_weight::BooleanWeight;

#[cfg(test)]
mod tests {

    use super::*;
    use crate::collector::tests::TEST_COLLECTOR_WITH_SCORE;
    use crate::collector::TopDocs;
    use crate::query::score_combiner::SumWithCoordsCombiner;
    use crate::query::term_query::TermScorer;
    use crate::query::{
        EnableScoring, Intersection, Occur, Query, QueryParser, RequiredOptionalScorer, Scorer,
        TermQuery,
    };
    use crate::schema::*;
    use crate::{assert_nearly_equals, DocAddress, DocId, Index, IndexWriter, Score};

    fn aux_test_helper() -> crate::Result<(Index, Field)> {
        let mut schema_builder = Schema::builder();
        let text_field = schema_builder.add_text_field("text", TEXT);
        let schema = schema_builder.build();
        let index = Index::create_in_ram(schema);
        {
            // writing the segment
            let mut index_writer: IndexWriter = index.writer_for_tests()?;
            index_writer.add_document(doc!(text_field => "a b c"))?;
            index_writer.add_document(doc!(text_field => "a c"))?;
            index_writer.add_document(doc!(text_field => "b c"))?;
            index_writer.add_document(doc!(text_field => "a b c d"))?;
            index_writer.add_document(doc!(text_field => "d"))?;
            index_writer.commit()?;
        }
        Ok((index, text_field))
    }

    #[test]
    pub fn test_boolean_non_all_term_disjunction() -> crate::Result<()> {
        let (index, text_field) = aux_test_helper()?;
        let query_parser = QueryParser::for_index(&index, vec![text_field]);
        let query = query_parser.parse_query("(+a +b) d")?;
        let searcher = index.reader()?.searcher();
        assert_eq!(query.count(&searcher)?, 3);
        Ok(())
    }

    #[test]
    pub fn test_boolean_single_must_clause() -> crate::Result<()> {
        let (index, text_field) = aux_test_helper()?;
        let query_parser = QueryParser::for_index(&index, vec![text_field]);
        let query = query_parser.parse_query("+a")?;
        let searcher = index.reader()?.searcher();
        let weight = query.weight(EnableScoring::enabled_from_searcher(&searcher))?;
        let scorer = weight.scorer(searcher.segment_reader(0u32), 1.0)?;
        assert!(scorer.is::<TermScorer>());
        Ok(())
    }

    #[test]
    pub fn test_boolean_termonly_intersection() -> crate::Result<()> {
        let (index, text_field) = aux_test_helper()?;
        let query_parser = QueryParser::for_index(&index, vec![text_field]);
        let searcher = index.reader()?.searcher();
        {
            let query = query_parser.parse_query("+a +b +c")?;
            let weight = query.weight(EnableScoring::enabled_from_searcher(&searcher))?;
            let scorer = weight.scorer(searcher.segment_reader(0u32), 1.0)?;
            assert!(scorer.is::<Intersection<TermScorer>>());
        }
        {
            let query = query_parser.parse_query("+a +(b c)")?;
            let weight = query.weight(EnableScoring::enabled_from_searcher(&searcher))?;
            let scorer = weight.scorer(searcher.segment_reader(0u32), 1.0)?;
            assert!(scorer.is::<Intersection<Box<dyn Scorer>>>());
        }
        Ok(())
    }

    #[test]
    pub fn test_boolean_reqopt() -> crate::Result<()> {
        let (index, text_field) = aux_test_helper()?;
        let query_parser = QueryParser::for_index(&index, vec![text_field]);
        let searcher = index.reader()?.searcher();
        {
            let query = query_parser.parse_query("+a b")?;
            let weight = query.weight(EnableScoring::enabled_from_searcher(&searcher))?;
            let scorer = weight.scorer(searcher.segment_reader(0u32), 1.0)?;
            assert!(scorer.is::<RequiredOptionalScorer<
                Box<dyn Scorer>,
                Box<dyn Scorer>,
                SumWithCoordsCombiner,
            >>());
        }
        {
            let query = query_parser.parse_query("+a b")?;
            let weight = query.weight(EnableScoring::disabled_from_schema(searcher.schema()))?;
            let scorer = weight.scorer(searcher.segment_reader(0u32), 1.0)?;
            assert!(scorer.is::<TermScorer>());
        }
        Ok(())
    }

    #[test]
    pub fn test_boolean_query() -> crate::Result<()> {
        let (index, text_field) = aux_test_helper()?;

        let make_term_query = |text: &str| {
            let term_query = TermQuery::new(
                Term::from_field_text(text_field, text),
                IndexRecordOption::Basic,
            );
            let query: Box<dyn Query> = Box::new(term_query);
            query
        };

        let reader = index.reader()?;

        let matching_docs = |boolean_query: &dyn Query| {
            reader
                .searcher()
                .search(boolean_query, &TEST_COLLECTOR_WITH_SCORE)
                .unwrap()
                .docs()
                .iter()
                .cloned()
                .map(|doc| doc.doc_id)
                .collect::<Vec<DocId>>()
        };
        {
            let boolean_query = BooleanQuery::new(vec![(Occur::Must, make_term_query("a"))]);
            assert_eq!(matching_docs(&boolean_query), vec![0, 1, 3]);
        }
        {
            let boolean_query = BooleanQuery::new(vec![(Occur::Should, make_term_query("a"))]);
            assert_eq!(matching_docs(&boolean_query), vec![0, 1, 3]);
        }
        {
            let boolean_query = BooleanQuery::new(vec![
                (Occur::Should, make_term_query("a")),
                (Occur::Should, make_term_query("b")),
            ]);
            assert_eq!(matching_docs(&boolean_query), vec![0, 1, 2, 3]);
        }
        {
            let boolean_query = BooleanQuery::new(vec![
                (Occur::Must, make_term_query("a")),
                (Occur::Should, make_term_query("b")),
            ]);
            assert_eq!(matching_docs(&boolean_query), vec![0, 1, 3]);
        }
        {
            let boolean_query = BooleanQuery::new(vec![
                (Occur::Must, make_term_query("a")),
                (Occur::Should, make_term_query("b")),
                (Occur::MustNot, make_term_query("d")),
            ]);
            assert_eq!(matching_docs(&boolean_query), vec![0, 1]);
        }
        {
            let boolean_query = BooleanQuery::new(vec![(Occur::MustNot, make_term_query("d"))]);
            assert_eq!(matching_docs(&boolean_query), Vec::<u32>::new());
        }
        Ok(())
    }

    #[test]
    pub fn test_boolean_query_two_excluded() -> crate::Result<()> {
        let (index, text_field) = aux_test_helper()?;

        let make_term_query = |text: &str| {
            let term_query = TermQuery::new(
                Term::from_field_text(text_field, text),
                IndexRecordOption::Basic,
            );
            let query: Box<dyn Query> = Box::new(term_query);
            query
        };

        let reader = index.reader()?;

        let matching_topdocs = |query: &dyn Query| {
            reader
                .searcher()
                .search(query, &TopDocs::with_limit(3))
                .unwrap()
        };

        let score_doc_4: Score; // score of doc 4 should not be influenced by exclusion
        {
            let boolean_query_no_excluded =
                BooleanQuery::new(vec![(Occur::Must, make_term_query("d"))]);
            let topdocs_no_excluded = matching_topdocs(&boolean_query_no_excluded);
            assert_eq!(topdocs_no_excluded.len(), 2);
            let (top_score, top_doc) = topdocs_no_excluded[0];
            assert_eq!(top_doc, DocAddress::new(0, 4));
            assert_eq!(topdocs_no_excluded[1].1, DocAddress::new(0, 3)); // ignore score of doc 3.
            score_doc_4 = top_score;
        }

        {
            let boolean_query_two_excluded = BooleanQuery::new(vec![
                (Occur::Must, make_term_query("d")),
                (Occur::MustNot, make_term_query("a")),
                (Occur::MustNot, make_term_query("b")),
            ]);
            let topdocs_excluded = matching_topdocs(&boolean_query_two_excluded);
            assert_eq!(topdocs_excluded.len(), 1);
            let (top_score, top_doc) = topdocs_excluded[0];
            assert_eq!(top_doc, DocAddress::new(0, 4));
            assert_eq!(top_score, score_doc_4);
        }
        Ok(())
    }

    #[test]
    pub fn test_boolean_query_with_weight() -> crate::Result<()> {
        let mut schema_builder = Schema::builder();
        let text_field = schema_builder.add_text_field("text", TEXT);
        let schema = schema_builder.build();
        let index = Index::create_in_ram(schema);
        {
            let mut index_writer: IndexWriter = index.writer_for_tests()?;
            index_writer.add_document(doc!(text_field => "a b c"))?;
            index_writer.add_document(doc!(text_field => "a c"))?;
            index_writer.add_document(doc!(text_field => "b c"))?;
            index_writer.commit()?;
        }
        let term_a: Box<dyn Query> = Box::new(TermQuery::new(
            Term::from_field_text(text_field, "a"),
            IndexRecordOption::WithFreqs,
        ));
        let term_b: Box<dyn Query> = Box::new(TermQuery::new(
            Term::from_field_text(text_field, "b"),
            IndexRecordOption::WithFreqs,
        ));
        let reader = index.reader().unwrap();
        let searcher = reader.searcher();
        let boolean_query =
            BooleanQuery::new(vec![(Occur::Should, term_a), (Occur::Should, term_b)]);
        let boolean_weight = boolean_query
            .weight(EnableScoring::enabled_from_searcher(&searcher))
            .unwrap();
        {
            let mut boolean_scorer = boolean_weight.scorer(searcher.segment_reader(0u32), 1.0)?;
            assert_eq!(boolean_scorer.doc(), 0u32);
            assert_nearly_equals!(boolean_scorer.score(), 0.84163445);
        }
        {
            let mut boolean_scorer = boolean_weight.scorer(searcher.segment_reader(0u32), 2.0)?;
            assert_eq!(boolean_scorer.doc(), 0u32);
            assert_nearly_equals!(boolean_scorer.score(), 1.6832689);
        }
        Ok(())
    }

    #[test]
    pub fn test_intersection_score() -> crate::Result<()> {
        let (index, text_field) = aux_test_helper()?;

        let make_term_query = |text: &str| {
            let term_query = TermQuery::new(
                Term::from_field_text(text_field, text),
                IndexRecordOption::Basic,
            );
            let query: Box<dyn Query> = Box::new(term_query);
            query
        };
        let reader = index.reader()?;
        let score_docs = |boolean_query: &dyn Query| {
            let fruit = reader
                .searcher()
                .search(boolean_query, &TEST_COLLECTOR_WITH_SCORE)
                .unwrap();
            fruit.scores().to_vec()
        };

        {
            let boolean_query = BooleanQuery::new(vec![
                (Occur::Must, make_term_query("a")),
                (Occur::Must, make_term_query("b")),
            ]);
            let scores = score_docs(&boolean_query);
            assert_nearly_equals!(scores[0], 0.977973);
            assert_nearly_equals!(scores[1], 0.84699446);
        }
        Ok(())
    }

    #[test]
    pub fn test_explain() -> crate::Result<()> {
        let mut schema_builder = Schema::builder();
        let text = schema_builder.add_text_field("text", STRING);
        let schema = schema_builder.build();
        let index = Index::create_in_ram(schema);
<<<<<<< HEAD
        let mut index_writer: IndexWriter = index.writer_with_num_threads(1, 5_000_000)?;
=======
        let mut index_writer = index.writer_for_tests()?;
>>>>>>> b525f653
        index_writer.add_document(doc!(text=>"a"))?;
        index_writer.add_document(doc!(text=>"b"))?;
        index_writer.commit()?;
        let searcher = index.reader()?.searcher();
        let term_a: Box<dyn Query> = Box::new(TermQuery::new(
            Term::from_field_text(text, "a"),
            IndexRecordOption::Basic,
        ));
        let term_b: Box<dyn Query> = Box::new(TermQuery::new(
            Term::from_field_text(text, "b"),
            IndexRecordOption::Basic,
        ));
        let query = BooleanQuery::from(vec![(Occur::Should, term_a), (Occur::Should, term_b)]);
        let explanation = query.explain(&searcher, DocAddress::new(0, 0u32))?;
        assert_nearly_equals!(explanation.value(), std::f32::consts::LN_2);
        Ok(())
    }
}<|MERGE_RESOLUTION|>--- conflicted
+++ resolved
@@ -297,11 +297,7 @@
         let text = schema_builder.add_text_field("text", STRING);
         let schema = schema_builder.build();
         let index = Index::create_in_ram(schema);
-<<<<<<< HEAD
-        let mut index_writer: IndexWriter = index.writer_with_num_threads(1, 5_000_000)?;
-=======
-        let mut index_writer = index.writer_for_tests()?;
->>>>>>> b525f653
+        let mut index_writer: IndexWriter = index.writer_for_tests()?;
         index_writer.add_document(doc!(text=>"a"))?;
         index_writer.add_document(doc!(text=>"b"))?;
         index_writer.commit()?;
