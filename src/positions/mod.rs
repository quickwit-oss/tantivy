--- conflicted
+++ resolved
@@ -40,10 +40,7 @@
 
 #[cfg(test)]
 pub(crate) mod tests {
-<<<<<<< HEAD
-=======
-
->>>>>>> 60225bdd
+
     use proptest::prelude::*;
     use proptest::sample::select;
 
