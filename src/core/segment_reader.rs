use common::CompositeFile;
use common::HasLen;
use core::InvertedIndexReader;
use core::Segment;
use core::SegmentComponent;
use core::SegmentId;
use directory::ReadOnlySource;
use error::TantivyError;
use fastfield::DeleteBitSet;
use fastfield::FacetReader;
use fastfield::FastFieldReader;
use fastfield::{self, FastFieldNotAvailableError};
use fastfield::{BytesFastFieldReader, FastValue, MultiValueIntFastFieldReader};
use fieldnorm::FieldNormReader;
use schema::Cardinality;
use schema::Field;
use schema::FieldType;
use schema::Schema;
use space_usage::SegmentSpaceUsage;
use std::collections::HashMap;
use std::fmt;
use std::sync::Arc;
use std::sync::RwLock;
use store::StoreReader;
use termdict::TermDictionary;
use DocId;
use Result;

/// Entry point to access all of the datastructures of the `Segment`
///
/// - term dictionary
/// - postings
/// - store
/// - fast field readers
/// - field norm reader
///
/// The segment reader has a very low memory footprint,
/// as close to all of the memory data is mmapped.
///
///
/// TODO fix not decoding docfreq
#[derive(Clone)]
pub struct SegmentReader {
    inv_idx_reader_cache: Arc<RwLock<HashMap<Field, Arc<InvertedIndexReader>>>>,

    segment_id: SegmentId,
    max_doc: DocId,
    num_docs: DocId,

    termdict_composite: CompositeFile,
    postings_composite: CompositeFile,
    positions_composite: CompositeFile,
    positions_idx_composite: CompositeFile,
    fast_fields_composite: CompositeFile,
    fieldnorms_composite: CompositeFile,

    store_source: ReadOnlySource,
    delete_bitset_opt: Option<DeleteBitSet>,
    schema: Schema,
}

impl SegmentReader {
    /// Returns the highest document id ever attributed in
    /// this segment + 1.
    /// Today, `tantivy` does not handle deletes, so it happens
    /// to also be the number of documents in the index.
    pub fn max_doc(&self) -> DocId {
        self.max_doc
    }

    /// Returns the number of documents.
    /// Deleted documents are not counted.
    ///
    /// Today, `tantivy` does not handle deletes so max doc and
    /// num_docs are the same.
    pub fn num_docs(&self) -> DocId {
        self.num_docs
    }

    /// Returns the schema of the index this segment belongs to.
    pub fn schema(&self) -> &Schema {
        &self.schema
    }

    /// Return the number of documents that have been
    /// deleted in the segment.
    pub fn num_deleted_docs(&self) -> DocId {
        self.delete_bitset()
            .map(|delete_set| delete_set.len() as DocId)
            .unwrap_or(0u32)
    }

    /// Returns true iff some of the documents of the segment have been deleted.
    pub fn has_deletes(&self) -> bool {
        self.delete_bitset().is_some()
    }

    /// Accessor to a segment's fast field reader given a field.
    ///
    /// Returns the u64 fast value reader if the field
    /// is a u64 field indexed as "fast".
    ///
    /// Return a FastFieldNotAvailableError if the field is not
    /// declared as a fast field in the schema.
    ///
    /// # Panics
    /// May panic if the index is corrupted.
    pub fn fast_field_reader<Item: FastValue>(
        &self,
        field: Field,
    ) -> fastfield::Result<FastFieldReader<Item>> {
        let field_entry = self.schema.get_field_entry(field);
        if Item::fast_field_cardinality(field_entry.field_type()) == Some(Cardinality::SingleValue)
        {
            self.fast_fields_composite
                .open_read(field)
                .ok_or_else(|| FastFieldNotAvailableError::new(field_entry))
                .map(FastFieldReader::open)
        } else {
            Err(FastFieldNotAvailableError::new(field_entry))
        }
    }

    pub(crate) fn fast_field_reader_with_idx<Item: FastValue>(
        &self,
        field: Field,
        idx: usize,
    ) -> fastfield::Result<FastFieldReader<Item>> {
        if let Some(ff_source) = self.fast_fields_composite.open_read_with_idx(field, idx) {
            Ok(FastFieldReader::open(ff_source))
        } else {
            let field_entry = self.schema.get_field_entry(field);
            Err(FastFieldNotAvailableError::new(field_entry))
        }
    }

    /// Accessor to the `MultiValueIntFastFieldReader` associated to a given `Field`.
    /// May panick if the field is not a multivalued fastfield of the type `Item`.
    pub fn multi_fast_field_reader<Item: FastValue>(
        &self,
        field: Field,
    ) -> fastfield::Result<MultiValueIntFastFieldReader<Item>> {
        let field_entry = self.schema.get_field_entry(field);
        if Item::fast_field_cardinality(field_entry.field_type()) == Some(Cardinality::MultiValues)
        {
            let idx_reader = self.fast_field_reader_with_idx(field, 0)?;
            let vals_reader = self.fast_field_reader_with_idx(field, 1)?;
            Ok(MultiValueIntFastFieldReader::open(idx_reader, vals_reader))
        } else {
            Err(FastFieldNotAvailableError::new(field_entry))
        }
    }

    /// Accessor to the `BytesFastFieldReader` associated to a given `Field`.
    pub fn bytes_fast_field_reader(&self, field: Field) -> fastfield::Result<BytesFastFieldReader> {
        let field_entry = self.schema.get_field_entry(field);
        match *field_entry.field_type() {
            FieldType::Bytes => {}
            _ => return Err(FastFieldNotAvailableError::new(field_entry)),
        }
        let idx_reader = self
            .fast_fields_composite
            .open_read_with_idx(field, 0)
            .ok_or_else(|| FastFieldNotAvailableError::new(field_entry))
            .map(FastFieldReader::open)?;
        let values = self
            .fast_fields_composite
            .open_read_with_idx(field, 1)
            .ok_or_else(|| FastFieldNotAvailableError::new(field_entry))?;
        Ok(BytesFastFieldReader::open(idx_reader, values))
    }

    /// Accessor to the `FacetReader` associated to a given `Field`.
    pub fn facet_reader(&self, field: Field) -> Result<FacetReader> {
        let field_entry = self.schema.get_field_entry(field);
        if field_entry.field_type() != &FieldType::HierarchicalFacet {
            return Err(TantivyError::InvalidArgument(format!(
                "The field {:?} is not a \
                 hierarchical facet.",
                field_entry
            )));
        }
        let term_ords_reader = self.multi_fast_field_reader(field)?;
        let termdict_source = self.termdict_composite.open_read(field).ok_or_else(|| {
            TantivyError::InvalidArgument(format!(
                "The field \"{}\" is a hierarchical \
                 but this segment does not seem to have the field term \
                 dictionary.",
                field_entry.name()
            ))
        })?;
        let termdict = TermDictionary::from_source(&termdict_source);
        let facet_reader = FacetReader::new(term_ords_reader, termdict);
        Ok(facet_reader)
    }

    /// Accessor to the segment's `Field norms`'s reader.
    ///
    /// Field norms are the length (in tokens) of the fields.
    /// It is used in the computation of the [TfIdf](https://fulmicoton.gitbooks.io/tantivy-doc/content/tfidf.html).
    ///
    /// They are simply stored as a fast field, serialized in
    /// the `.fieldnorm` file of the segment.
    pub fn get_fieldnorms_reader(&self, field: Field) -> FieldNormReader {
        if let Some(fieldnorm_source) = self.fieldnorms_composite.open_read(field) {
            FieldNormReader::open(fieldnorm_source)
        } else {
            let field_name = self.schema.get_field_name(field);
            let err_msg = format!(
                "Field norm not found for field {:?}. Was it market as indexed during indexing.",
                field_name
            );
            panic!(err_msg);
        }
    }

    /// Accessor to the segment's `StoreReader`.
    pub fn get_store_reader(&self) -> StoreReader {
        StoreReader::from_source(self.store_source.clone())
    }

    /// Open a new segment for reading.
    pub fn open(segment: &Segment) -> Result<SegmentReader> {
        let termdict_source = segment.open_read(SegmentComponent::TERMS)?;
        let termdict_composite = CompositeFile::open(&termdict_source)?;

        let store_source = segment.open_read(SegmentComponent::STORE)?;

        fail_point!("SegmentReader::open#middle");

        let postings_source = segment.open_read(SegmentComponent::POSTINGS)?;
        let postings_composite = CompositeFile::open(&postings_source)?;

        let positions_composite = {
            if let Ok(source) = segment.open_read(SegmentComponent::POSITIONS) {
                CompositeFile::open(&source)?
            } else {
                CompositeFile::empty()
            }
        };

        let positions_idx_composite = {
            if let Ok(source) = segment.open_read(SegmentComponent::POSITIONSSKIP) {
                CompositeFile::open(&source)?
            } else {
                CompositeFile::empty()
            }
        };

        let fast_fields_data = segment.open_read(SegmentComponent::FASTFIELDS)?;
        let fast_fields_composite = CompositeFile::open(&fast_fields_data)?;

        let fieldnorms_data = segment.open_read(SegmentComponent::FIELDNORMS)?;
        let fieldnorms_composite = CompositeFile::open(&fieldnorms_data)?;

        let delete_bitset_opt = if segment.meta().has_deletes() {
            let delete_data = segment.open_read(SegmentComponent::DELETE)?;
            Some(DeleteBitSet::open(delete_data))
        } else {
            None
        };

        let schema = segment.schema();
        Ok(SegmentReader {
            inv_idx_reader_cache: Arc::new(RwLock::new(HashMap::new())),
            max_doc: segment.meta().max_doc(),
            num_docs: segment.meta().num_docs(),
            termdict_composite,
            postings_composite,
            fast_fields_composite,
            fieldnorms_composite,
            segment_id: segment.id(),
            store_source,
            delete_bitset_opt,
            positions_composite,
            positions_idx_composite,
            schema,
        })
    }

    /// Returns a field reader associated to the field given in argument.
    /// If the field was not present in the index during indexing time,
    /// the InvertedIndexReader is empty.
    ///
    /// The field reader is in charge of iterating through the
    /// term dictionary associated to a specific field,
    /// and opening the posting list associated to any term.
    pub fn inverted_index(&self, field: Field) -> Arc<InvertedIndexReader> {
        if let Some(inv_idx_reader) = self
            .inv_idx_reader_cache
            .read()
            .expect("Lock poisoned. This should never happen")
            .get(&field)
        {
            return Arc::clone(inv_idx_reader);
        }
        let field_entry = self.schema.get_field_entry(field);
        let field_type = field_entry.field_type();
        let record_option_opt = field_type.get_index_record_option();

        if record_option_opt.is_none() {
            panic!("Field {:?} does not seem indexed.", field_entry.name());
        }

        let record_option = record_option_opt.unwrap();

        let postings_source_opt = self.postings_composite.open_read(field);

        if postings_source_opt.is_none() {
            // no documents in the segment contained this field.
            // As a result, no data is associated to the inverted index.
            //
            // Returns an empty inverted index.
            return Arc::new(InvertedIndexReader::empty(field_type));
        }

        let postings_source = postings_source_opt.unwrap();

        let termdict_source = self
            .termdict_composite
            .open_read(field)
            .expect("Failed to open field term dictionary in composite file. Is the field indexed");

        let positions_source = self
            .positions_composite
            .open_read(field)
            .expect("Index corrupted. Failed to open field positions in composite file.");

        let positions_idx_source = self
            .positions_idx_composite
            .open_read(field)
            .expect("Index corrupted. Failed to open field positions in composite file.");

        let inv_idx_reader = Arc::new(InvertedIndexReader::new(
            TermDictionary::from_source(&termdict_source),
            postings_source,
            positions_source,
            positions_idx_source,
            record_option,
        ));

        // by releasing the lock in between, we may end up opening the inverting index
        // twice, but this is fine.
        self.inv_idx_reader_cache
            .write()
            .expect("Field reader cache lock poisoned. This should never happen.")
            .insert(field, Arc::clone(&inv_idx_reader));

        inv_idx_reader
    }

    /// Returns the segment id
    pub fn segment_id(&self) -> SegmentId {
        self.segment_id
    }

    /// Returns the bitset representing
    /// the documents that have been deleted.
    pub fn delete_bitset(&self) -> Option<&DeleteBitSet> {
        self.delete_bitset_opt.as_ref()
    }

    /// Returns true iff the `doc` is marked
    /// as deleted.
    pub fn is_deleted(&self, doc: DocId) -> bool {
        self.delete_bitset()
            .map(|delete_set| delete_set.is_deleted(doc))
            .unwrap_or(false)
    }

    /// Returns an iterator that will iterate over the alive document ids
    pub fn doc_ids_alive(&self) -> SegmentReaderAliveDocsIterator {
        SegmentReaderAliveDocsIterator::new(&self)
    }

    /// Summarize total space usage of this segment.
    pub fn space_usage(&self) -> SegmentSpaceUsage {
        SegmentSpaceUsage::new(
            self.num_docs(),
            self.termdict_composite.space_usage(),
            self.postings_composite.space_usage(),
            self.positions_composite.space_usage(),
            self.positions_idx_composite.space_usage(),
            self.fast_fields_composite.space_usage(),
            self.fieldnorms_composite.space_usage(),
            self.get_store_reader().space_usage(),
            self.delete_bitset_opt
                .as_ref()
                .map(|x| x.space_usage())
                .unwrap_or(0),
        )
    }
}

impl fmt::Debug for SegmentReader {
    fn fmt(&self, f: &mut fmt::Formatter) -> fmt::Result {
        write!(f, "SegmentReader({:?})", self.segment_id)
    }
}

/// Implements the iterator trait to allow easy iteration
/// over non-deleted ("alive") DocIds in a SegmentReader
pub struct SegmentReaderAliveDocsIterator<'a> {
    reader: &'a SegmentReader,
    max_doc: DocId,
    current: DocId,
}

impl<'a> SegmentReaderAliveDocsIterator<'a> {
    pub fn new(reader: &'a SegmentReader) -> SegmentReaderAliveDocsIterator<'a> {
        SegmentReaderAliveDocsIterator {
            reader,
            max_doc: reader.max_doc(),
            current: 0,
        }
    }
}

impl<'a> Iterator for SegmentReaderAliveDocsIterator<'a> {
    type Item = DocId;

    fn next(&mut self) -> Option<Self::Item> {
        // TODO: Use TinySet (like in BitSetDocSet) to speed this process up
        if self.current >= self.max_doc {
            return None;
        }

        // find the next alive doc id
        while self.reader.is_deleted(self.current) {
            self.current += 1;

            if self.current >= self.max_doc {
                return None;
            }
        }

        // capture the current alive DocId
        let result = Some(self.current);

        // move down the chain
        self.current += 1;

        result
    }
}

#[cfg(test)]
mod test {
    use core::Index;
    use schema::{Schema, Term, STORED, TEXT};
    use DocId;

    #[test]
    fn test_alive_docs_iterator() {
        let mut schema_builder = Schema::builder();
        schema_builder.add_text_field("name", TEXT | STORED);
        let schema = schema_builder.build();
        let index = Index::create_in_ram(schema.clone());
        let name = schema.get_field("name").unwrap();

        {
            let mut index_writer = index.writer_with_num_threads(1, 3_000_000).unwrap();
            index_writer.add_document(doc!(name => "tantivy"));
            index_writer.add_document(doc!(name => "horse"));
            index_writer.add_document(doc!(name => "jockey"));
            index_writer.add_document(doc!(name => "cap"));

            // we should now have one segment with two docs
            index_writer.commit().unwrap();
        }

        {
            let mut index_writer2 = index.writer(50_000_000).unwrap();
            index_writer2.delete_term(Term::from_field_text(name, "horse"));
            index_writer2.delete_term(Term::from_field_text(name, "cap"));

            // ok, now we should have a deleted doc
            index_writer2.commit().unwrap();
        }
<<<<<<< HEAD
        let searcher = index.reader().searcher();
=======
        let searcher = index.reader().unwrap().searcher();
>>>>>>> e3abb448
        let docs: Vec<DocId> = searcher.segment_reader(0).doc_ids_alive().collect();
        assert_eq!(vec![0u32, 2u32], docs);
    }
}<|MERGE_RESOLUTION|>--- conflicted
+++ resolved
@@ -477,11 +477,7 @@
             // ok, now we should have a deleted doc
             index_writer2.commit().unwrap();
         }
-<<<<<<< HEAD
-        let searcher = index.reader().searcher();
-=======
         let searcher = index.reader().unwrap().searcher();
->>>>>>> e3abb448
         let docs: Vec<DocId> = searcher.segment_reader(0).doc_ids_alive().collect();
         assert_eq!(vec![0u32, 2u32], docs);
     }
