--- conflicted
+++ resolved
@@ -1,9 +1,4 @@
-<<<<<<< HEAD
 use crossbeam::queue::SegQueue;
-use std::mem;
-=======
-use crossbeam::queue::MsQueue;
->>>>>>> 45e62d43
 use std::ops::{Deref, DerefMut};
 use std::sync::atomic::AtomicUsize;
 use std::sync::atomic::Ordering;
@@ -13,7 +8,6 @@
     generation: usize,
     item: T,
 }
-
 
 /// An object pool
 ///
