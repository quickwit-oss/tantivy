--- conflicted
+++ resolved
@@ -1,15 +1,7 @@
 [package]
 name = "tantivy-common"
-<<<<<<< HEAD
-version = "0.9.0"
-authors = [
-    "Paul Masurel <paul@quickwit.io>",
-    "Pascal Seitz <pascal@quickwit.io>",
-]
-=======
 version = "0.10.0"
 authors = ["Paul Masurel <paul@quickwit.io>", "Pascal Seitz <pascal@quickwit.io>"]
->>>>>>> c37af9c1
 license = "MIT"
 edition = "2024"
 description = "common traits and utility functions used by multiple tantivy subcrates"
