--- conflicted
+++ resolved
@@ -12,12 +12,8 @@
 [dependencies]
 byteorder = "1.4.3"
 common = {version= "0.6", path="../common", package="tantivy-common"}
-<<<<<<< HEAD
 tantivy-bitpacker = { version= "0.5", path="../bitpacker" }
-tantivy-fst = "0.4"
-=======
 tantivy-fst = "0.5"
->>>>>>> 1a9fc10b
 # experimental gives us access to Decompressor::upper_bound
 zstd = { version = "0.13", features = ["experimental"] }
 
