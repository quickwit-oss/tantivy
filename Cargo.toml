--- conflicted
+++ resolved
@@ -52,12 +52,8 @@
 fail = "0.3"
 murmurhash32 = "0.2"
 chrono = "0.4"
-<<<<<<< HEAD
-smallvec = "0.6"
+smallvec = "1.0"
 rayon = "1"
-=======
-smallvec = "1.0"
->>>>>>> 7305ad57
 
 [target.'cfg(windows)'.dependencies]
 winapi = "0.3"
