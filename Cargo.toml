[package]
name = "tantivy"
version = "0.21.0"
authors = ["Paul Masurel <paul.masurel@gmail.com>"]
license = "MIT"
categories = ["database-implementations", "data-structures"]
description = """Search engine library"""
documentation = "https://docs.rs/tantivy/"
homepage = "https://github.com/quickwit-oss/tantivy"
repository = "https://github.com/quickwit-oss/tantivy"
readme = "README.md"
keywords = ["search", "information", "retrieval"]
edition = "2021"
rust-version = "1.62"
exclude = ["benches/*.json", "benches/*.txt"]

[dependencies]
oneshot = "0.1.5"
base64 = "0.21.0"
byteorder = "1.4.3"
crc32fast = "1.3.2"
once_cell = "1.10.0"
regex = { version = "1.5.5", default-features = false, features = ["std", "unicode"] }
aho-corasick = "1.0"
tantivy-fst = "0.4.0"
memmap2 = { version = "0.7.1", optional = true }
lz4_flex = { version = "0.11", default-features = false, optional = true }
zstd = { version = "0.12", optional = true, default-features = false }
tempfile = { version = "3.3.0", optional = true }
log = "0.4.16"
serde = { version = "1.0.136", features = ["derive"] }
serde_json = "1.0.79"
num_cpus = "1.13.1"
fs4 = { version = "0.6.3", optional = true }
levenshtein_automata = "0.2.1"
uuid = { version = "1.0.0", features = ["v4", "serde"] }
crossbeam-channel = "0.5.4"
rust-stemmers = "1.2.0"
downcast-rs = "1.2.0"
bitpacking = { version = "0.8.4", default-features = false, features = ["bitpacker4x"] }
census = "0.4.0"
rustc-hash = "1.1.0"
thiserror = "1.0.30"
htmlescape = "0.3.1"
fail = { version = "0.5.0", optional = true }
murmurhash32 = "0.3.0"
time = { version = "0.3.10", features = ["serde-well-known"] }
smallvec = "1.8.0"
rayon = "1.5.2"
lru = "0.11.0"
fastdivide = "0.4.0"
itertools = "0.11.0"
measure_time = "0.8.2"
async-trait = "0.1.53"
arc-swap = "1.5.0"

columnar = { version= "0.2", path="./columnar", package ="tantivy-columnar" }
sstable = { version= "0.2", path="./sstable", package ="tantivy-sstable", optional = true }
stacker = { version= "0.2", path="./stacker", package ="tantivy-stacker" }
query-grammar = { version= "0.21.0", path="./query-grammar", package = "tantivy-query-grammar" }
tantivy-bitpacker = { version= "0.5", path="./bitpacker" }
common = { version= "0.6", path = "./common/", package = "tantivy-common" }
tokenizer-api = { version= "0.2", path="./tokenizer-api", package="tantivy-tokenizer-api" }
sketches-ddsketch = { version = "0.2.1", features = ["use_serde"] }
futures-util = { version = "0.3.28", optional = true }

[target.'cfg(windows)'.dependencies]
winapi = "0.3.9"

[dev-dependencies]
rand = "0.8.5"
maplit = "1.0.2"
matches = "0.1.9"
pretty_assertions = "1.2.1"
proptest = "1.0.0"
test-log = "0.2.10"
env_logger = "0.10.0"
futures = "0.3.21"
paste = "1.0.11"
more-asserts = "0.3.1"
rand_distr = "0.4.3"

[target.'cfg(not(windows))'.dev-dependencies]
<<<<<<< HEAD
pprof = { git = "https://github.com/PSeitz/pprof-rs/", rev = "53af24b", features = ["flamegraph", "criterion"] } # temp fork that works with criterion 0.5
criterion = "0.5"
=======
criterion = "0.5"
pprof = { git = "https://github.com/PSeitz/pprof-rs/", rev = "53af24b", features = ["flamegraph", "criterion"] } # temp fork that works with criterion 0.5
>>>>>>> b525f653

[dev-dependencies.fail]
version = "0.5.0"
features = ["failpoints"]

[profile.release]
opt-level = 3
debug = false
debug-assertions = false

[profile.bench]
opt-level = 3
debug = true
debug-assertions = false

[profile.test]
debug-assertions = true
overflow-checks = true

[features]
default = ["mmap", "stopwords", "lz4-compression"]
mmap = ["fs4", "tempfile", "memmap2"]
stopwords = []

lz4-compression = ["lz4_flex"]
zstd-compression = ["zstd"]

failpoints = ["fail", "fail/failpoints"]
unstable = [] # useful for benches.

quickwit = ["sstable", "futures-util"]

[workspace]
members = ["query-grammar", "bitpacker", "common", "ownedbytes", "stacker", "sstable", "tokenizer-api", "columnar"]

# Following the "fail" crate best practises, we isolate
# tests that define specific behavior in fail check points
# in a different binary.
#
# We do that because, fail rely on a global definition of
# failpoints behavior and hence, it is incompatible with
# multithreading.
[[test]]
name = "failpoints"
path = "tests/failpoints/mod.rs"
required-features = ["failpoints"]

[[bench]]
name = "analyzer"
harness = false

[[bench]]
name = "index-bench"
harness = false<|MERGE_RESOLUTION|>--- conflicted
+++ resolved
@@ -81,13 +81,8 @@
 rand_distr = "0.4.3"
 
 [target.'cfg(not(windows))'.dev-dependencies]
-<<<<<<< HEAD
-pprof = { git = "https://github.com/PSeitz/pprof-rs/", rev = "53af24b", features = ["flamegraph", "criterion"] } # temp fork that works with criterion 0.5
-criterion = "0.5"
-=======
 criterion = "0.5"
 pprof = { git = "https://github.com/PSeitz/pprof-rs/", rev = "53af24b", features = ["flamegraph", "criterion"] } # temp fork that works with criterion 0.5
->>>>>>> b525f653
 
 [dev-dependencies.fail]
 version = "0.5.0"
