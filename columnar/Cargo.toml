[package]
name = "tantivy-columnar"
version = "0.6.0"
edition = "2024"
license = "MIT"
homepage = "https://github.com/quickwit-oss/tantivy"
repository = "https://github.com/quickwit-oss/tantivy"
description = "column oriented storage for tantivy"
categories = ["database-implementations", "data-structures", "compression"]

[dependencies]
itertools = "0.14.0"
fastdivide = "0.4.0"

<<<<<<< HEAD
stacker = { version = "0.5", path = "../stacker", package = "tantivy-stacker" }
sstable = { version = "0.5", path = "../sstable", package = "tantivy-sstable" }
common = { version = "0.9", path = "../common", package = "tantivy-common" }
tantivy-bitpacker = { version = "0.8", path = "../bitpacker/" }
=======
stacker = { version= "0.6", path = "../stacker", package="tantivy-stacker"}
sstable = { version= "0.6", path = "../sstable", package = "tantivy-sstable" }
common = { version= "0.10", path = "../common", package = "tantivy-common" }
tantivy-bitpacker = { version= "0.9", path = "../bitpacker/" }
>>>>>>> c37af9c1
serde = "1.0.152"
downcast-rs = "2.0.1"

[dev-dependencies]
proptest = "1"
more-asserts = "0.3.1"
rand = "0.8"
binggan = "0.14.0"

[[bench]]
name = "bench_merge"
harness = false

[[bench]]
name = "bench_access"
harness = false

[[bench]]
name = "bench_first_vals"
harness = false

[[bench]]
name = "bench_values_u64"
harness = false

[[bench]]
name = "bench_values_u128"
harness = false

[[bench]]
name = "bench_create_column_values"
harness = false

[[bench]]
name = "bench_column_values_get"
harness = false

[[bench]]
name = "bench_optional_index"
harness = false

[features]
zstd-compression = ["sstable/zstd-compression"]<|MERGE_RESOLUTION|>--- conflicted
+++ resolved
@@ -11,18 +11,10 @@
 [dependencies]
 itertools = "0.14.0"
 fastdivide = "0.4.0"
-
-<<<<<<< HEAD
-stacker = { version = "0.5", path = "../stacker", package = "tantivy-stacker" }
-sstable = { version = "0.5", path = "../sstable", package = "tantivy-sstable" }
-common = { version = "0.9", path = "../common", package = "tantivy-common" }
-tantivy-bitpacker = { version = "0.8", path = "../bitpacker/" }
-=======
 stacker = { version= "0.6", path = "../stacker", package="tantivy-stacker"}
 sstable = { version= "0.6", path = "../sstable", package = "tantivy-sstable" }
 common = { version= "0.10", path = "../common", package = "tantivy-common" }
 tantivy-bitpacker = { version= "0.9", path = "../bitpacker/" }
->>>>>>> c37af9c1
 serde = "1.0.152"
 downcast-rs = "2.0.1"
 
